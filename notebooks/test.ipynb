{
  "cells": [
    {
      "cell_type": "code",
<<<<<<< HEAD
      "execution_count": 3,
      "id": "9573107c-46a3-4d78-b402-fc0ed1ea4a79",
      "metadata": {},
=======
      "execution_count": 1,
      "id": "c0fbc1f0-ae01-4d9d-be26-50b86704e986",
      "metadata": {
        "execution": {
          "iopub.execute_input": "2024-08-20T13:42:35.366560Z",
          "iopub.status.busy": "2024-08-20T13:42:35.366343Z",
          "iopub.status.idle": "2024-08-20T13:42:35.369964Z",
          "shell.execute_reply": "2024-08-20T13:42:35.369431Z"
        }
      },
      "outputs": [],
      "source": [
        "def add(a, b):\n",
        "   res = a + b\n",
        "   return res"
      ]
    },
    {
      "cell_type": "code",
      "execution_count": 2,
      "id": "35f9e65b-befa-4a93-9749-97b073bee13a",
      "metadata": {
        "execution": {
          "iopub.execute_input": "2024-08-20T13:42:35.372427Z",
          "iopub.status.busy": "2024-08-20T13:42:35.372233Z",
          "iopub.status.idle": "2024-08-20T13:42:35.375535Z",
          "shell.execute_reply": "2024-08-20T13:42:35.374909Z"
        }
      },
>>>>>>> 0cd937ee
      "outputs": [
        {
          "data": {
            "application/vnd.jupyter.widget-view+json": {
              "model_id": "d35d7d42c6304da2bd6f780d835cc2d6",
              "version_major": 2,
              "version_minor": 0
            },
            "text/plain": [
              "Output(outputs=({'output_type': 'display_data', 'data': {'text/plain': '<IPython.core.display.HTML object>', '\u2026"
            ]
          },
          "metadata": {},
          "output_type": "display_data"
        }
      ],
      "source": [
        "from stormvogel.visjs import Network\n",
        "\n",
        "nt = Network(name=\"neem\")\n",
        "nt.enable_exploration_mode(0)\n",
        "nt.add_node(id=0)\n",
        "nt.add_node(id=1, label=\"lol\\n hi\")\n",
        "nt.add_node(id=2, label=\"lol\")\n",
        "nt.add_node(id=3, label=\"hi\")\n",
        "nt.add_node(id=5, label=\"do' not\")\n",
        "nt.add_edge(0, 1, label=\"hi\")\n",
        "nt.add_edge(0, 2)\n",
        "nt.set_options('{nodes: {color: {background: \"red\"}}}')\n",
        "nt.show()\n",
        "\n"
      ]
    },
    {
      "cell_type": "code",
<<<<<<< HEAD
      "execution_count": 6,
      "id": "b6be18cc-b5d9-4a39-92a6-70c649b35352",
      "metadata": {},
=======
      "execution_count": 3,
      "id": "6375aab2-107c-4b1c-9566-4a4007414d5c",
      "metadata": {
        "execution": {
          "iopub.execute_input": "2024-08-20T13:42:35.377962Z",
          "iopub.status.busy": "2024-08-20T13:42:35.377733Z",
          "iopub.status.idle": "2024-08-20T13:42:35.513131Z",
          "shell.execute_reply": "2024-08-20T13:42:35.512682Z"
        }
      },
>>>>>>> 0cd937ee
      "outputs": [
        {
          "name": "stdout",
          "output_type": "stream",
          "text": [
            "\n",
            "<!DOCTYPE html>\n",
            "<html lang=\"en\">\n",
            "  <head>\n",
            "    <title>Network</title>\n",
            "    <script\n",
            "      type=\"text/javascript\"\n",
            "      src=\"https://unpkg.com/vis-network/standalone/umd/vis-network.min.js\"\n",
            "    ></script>\n",
            "    <style type=\"text/css\">\n",
            "      #mynetwork {\n",
            "        \n",
            "        width: 800px;\n",
            "        height: 600px;\n",
            "        border: 1px solid lightgray;\n",
            "        \n",
            "      }\n",
            "    </style>\n",
            "  </head>\n",
            "  <body>\n",
            "    <div id=\"mynetwork\"></div>\n",
            "    <script type=\"text/javascript\">\n",
            "        \n",
            "        var nodes = new vis.DataSet([{ id: 0 },\n",
            "{ id: 1, label: `lol\n",
            " hi` },\n",
            "{ id: 2, label: `lol` },\n",
            "{ id: 3, label: `hi` },\n",
            "{ id: 5, label: `do' not` },\n",
            "]);\n",
            "        var edges = new vis.DataSet([{ from: 0, to: 1, label: \"hi\" },\n",
            "{ from: 0, to: 2 },\n",
            "]);\n",
            "        var options = {};\n",
            "        //js\n",
            "var container = document.getElementById(\"mynetwork\");\n",
            "var data = {\n",
            "    nodes: nodes,\n",
            "    edges: edges,\n",
            "};\n",
            "var network = new vis.Network(container, data, options);\n",
            "function makeAllNodesInvisible() {\n",
            "    ids = nodes.getIds();\n",
            "    for (let i = 0; i < ids.length; i++) {\n",
            "        var nodeId = ids[i];\n",
            "        var node = nodes.get(nodeId);\n",
            "        node[\"hidden\"] = true;\n",
            "        nodes.update(node);\n",
            "    } \n",
            "};\n",
            "function makeNeighborsVisible(myNode) {\n",
            "    var ids = network.getConnectedNodes(myNode, 'to');\n",
            "    for (let i = 0; i < ids.length; i++) {\n",
            "        var nodeId = ids[i];\n",
            "        var node = nodes.get(nodeId);\n",
            "        node[\"hidden\"] = false;\n",
            "        nodes.update(node);\n",
            "    }\n",
            "};\n",
            "function makeNodeVisible(nodeId) {\n",
            "    var node = nodes.get(nodeId);\n",
            "    node[\"hidden\"] = false;\n",
            "    nodes.update(node);\n",
            "};\n",
            "network.on( 'click', function(properties) {\n",
            "    var nodeId = network.getNodeAt({x:properties.event.srcEvent.offsetX, y:properties.event.srcEvent.offsetY});\n",
            "    makeNeighborsVisible(nodeId);\n",
            "});\n",
            "\n",
            "    </script>\n",
            "  </body>\n",
            "</html>\n",
            "\n"
          ]
        },
        {
          "data": {
            "application/javascript": [
              "document.getElementById('neem').contentWindow.makeAllNodesInvisible()"
            ],
            "text/plain": [
              "<IPython.core.display.Javascript object>"
            ]
          },
          "metadata": {},
          "output_type": "display_data"
        },
        {
          "data": {
            "application/javascript": [
              "document.getElementById('neem').contentWindow.makeNodeVisible(0)"
            ],
            "text/plain": [
<<<<<<< HEAD
              "<IPython.core.display.Javascript object>"
            ]
          },
=======
              "<IPython.lib.display.IFrame at 0x7f006f864d70>"
            ]
          },
          "execution_count": 3,
>>>>>>> 0cd937ee
          "metadata": {},
          "output_type": "display_data"
        }
      ],
      "source": [
        "print(nt.generate_html())\n",
        "nt.update_exploration_mode(0)"
      ]
    },
    {
      "cell_type": "code",
      "execution_count": null,
      "id": "8e80054e-dd5e-4a0f-b0f8-4faf34786a9c",
      "metadata": {},
      "outputs": [],
      "source": []
    }
  ],
  "metadata": {
    "kernelspec": {
      "display_name": "Python (stormvogel)",
      "language": "python",
      "name": "stormvogel-env"
    },
    "language_info": {
      "codemirror_mode": {
        "name": "ipython",
        "version": 3
      },
      "file_extension": ".py",
      "mimetype": "text/x-python",
      "name": "python",
      "nbconvert_exporter": "python",
      "pygments_lexer": "ipython3",
      "version": "3.12.4"
    }
  },
  "nbformat": 4,
  "nbformat_minor": 5
}<|MERGE_RESOLUTION|>--- conflicted
+++ resolved
@@ -2,11 +2,6 @@
   "cells": [
     {
       "cell_type": "code",
-<<<<<<< HEAD
-      "execution_count": 3,
-      "id": "9573107c-46a3-4d78-b402-fc0ed1ea4a79",
-      "metadata": {},
-=======
       "execution_count": 1,
       "id": "c0fbc1f0-ae01-4d9d-be26-50b86704e986",
       "metadata": {
@@ -36,7 +31,6 @@
           "shell.execute_reply": "2024-08-20T13:42:35.374909Z"
         }
       },
->>>>>>> 0cd937ee
       "outputs": [
         {
           "data": {
@@ -72,11 +66,6 @@
     },
     {
       "cell_type": "code",
-<<<<<<< HEAD
-      "execution_count": 6,
-      "id": "b6be18cc-b5d9-4a39-92a6-70c649b35352",
-      "metadata": {},
-=======
       "execution_count": 3,
       "id": "6375aab2-107c-4b1c-9566-4a4007414d5c",
       "metadata": {
@@ -87,7 +76,6 @@
           "shell.execute_reply": "2024-08-20T13:42:35.512682Z"
         }
       },
->>>>>>> 0cd937ee
       "outputs": [
         {
           "name": "stdout",
@@ -186,16 +174,10 @@
               "document.getElementById('neem').contentWindow.makeNodeVisible(0)"
             ],
             "text/plain": [
-<<<<<<< HEAD
-              "<IPython.core.display.Javascript object>"
-            ]
-          },
-=======
               "<IPython.lib.display.IFrame at 0x7f006f864d70>"
             ]
           },
           "execution_count": 3,
->>>>>>> 0cd937ee
           "metadata": {},
           "output_type": "display_data"
         }
@@ -230,7 +212,7 @@
       "name": "python",
       "nbconvert_exporter": "python",
       "pygments_lexer": "ipython3",
-      "version": "3.12.4"
+      "version": "3.11.2"
     }
   },
   "nbformat": 4,
