--- conflicted
+++ resolved
@@ -2,12 +2,11 @@
   "cells": [
     {
       "cell_type": "code",
-      "execution_count": 1,
+      "execution_count": 2,
       "id": "0df1511e-565d-45d0-93a8-adafbfaaaefa",
       "metadata": {},
       "outputs": [
         {
-<<<<<<< HEAD
           "data": {
             "text/html": [
               "<h2>Interactive layout editor</h1>"
@@ -22,7 +21,7 @@
         {
           "data": {
             "application/vnd.jupyter.widget-view+json": {
-              "model_id": "75154dfda0624781a09bd9fb4e5d1d11",
+              "model_id": "ac8f449929064b9e88a0f2002188b687",
               "version_major": 2,
               "version_minor": 0
             },
@@ -32,18 +31,10 @@
           },
           "metadata": {},
           "output_type": "display_data"
-=======
-          "name": "stdout",
-          "output_type": "stream",
-          "text": [
-            "model.html\n"
-          ]
->>>>>>> d5f05fb6
-        },
-        {
-          "data": {
-            "text/html": [
-<<<<<<< HEAD
+        },
+        {
+          "data": {
+            "text/html": [
               "<h4>Nodes</h4>"
             ],
             "text/plain": [
@@ -56,7 +47,7 @@
         {
           "data": {
             "application/vnd.jupyter.widget-view+json": {
-              "model_id": "3e5a6fcf44a5447cb0f403ca25d8ad65",
+              "model_id": "faf727862d7f4b92a008e5c68b192b7a",
               "version_major": 2,
               "version_minor": 0
             },
@@ -70,7 +61,7 @@
         {
           "data": {
             "application/vnd.jupyter.widget-view+json": {
-              "model_id": "0493b8653d2e41c792a515d5c3b25af7",
+              "model_id": "c59cb8325d02480c985dd384c1fbb232",
               "version_major": 2,
               "version_minor": 0
             },
@@ -96,7 +87,7 @@
         {
           "data": {
             "application/vnd.jupyter.widget-view+json": {
-              "model_id": "ff23f98685f64db2881a7b72fcb20d2b",
+              "model_id": "a7a78e3007c94430960ff664368a609e",
               "version_major": 2,
               "version_minor": 0
             },
@@ -110,7 +101,7 @@
         {
           "data": {
             "application/vnd.jupyter.widget-view+json": {
-              "model_id": "f27bd3081bc74cc88dcf45246deb3cef",
+              "model_id": "c678bcc9ba8c44e7bf44f1dd9eaa0a2b",
               "version_major": 2,
               "version_minor": 0
             },
@@ -124,7 +115,7 @@
         {
           "data": {
             "application/vnd.jupyter.widget-view+json": {
-              "model_id": "2ef49790cf444fff9d49219918501949",
+              "model_id": "475ac131127046d785d6540f80e878c1",
               "version_major": 2,
               "version_minor": 0
             },
@@ -138,7 +129,7 @@
         {
           "data": {
             "application/vnd.jupyter.widget-view+json": {
-              "model_id": "fce7f4b9671848798b98dfae2cab718a",
+              "model_id": "55c4a99fe0fd4f95876436e3b87da4a3",
               "version_major": 2,
               "version_minor": 0
             },
@@ -164,7 +155,7 @@
         {
           "data": {
             "application/vnd.jupyter.widget-view+json": {
-              "model_id": "518fd5a4b6db4c15b71732c4aaddf53d",
+              "model_id": "bfaa43b999ab46c3a8d40f3eec8c1cc0",
               "version_major": 2,
               "version_minor": 0
             },
@@ -178,7 +169,7 @@
         {
           "data": {
             "application/vnd.jupyter.widget-view+json": {
-              "model_id": "928ac56d4e0142099dc8ff7ba7d4bdbd",
+              "model_id": "9d8c38ecfffe4e5386b5facb173a45bb",
               "version_major": 2,
               "version_minor": 0
             },
@@ -192,7 +183,7 @@
         {
           "data": {
             "application/vnd.jupyter.widget-view+json": {
-              "model_id": "d9589fb1bc4f4a92983fa63b8f101f0f",
+              "model_id": "a0dab955865f4bafb6c177c2a0ce2f1e",
               "version_major": 2,
               "version_minor": 0
             },
@@ -206,7 +197,7 @@
         {
           "data": {
             "application/vnd.jupyter.widget-view+json": {
-              "model_id": "7e9a6d9aa29c4bafbedacb3f249dc4d5",
+              "model_id": "c0b75a0d6a1946e8ba76e372a710fb46",
               "version_major": 2,
               "version_minor": 0
             },
@@ -232,7 +223,7 @@
         {
           "data": {
             "application/vnd.jupyter.widget-view+json": {
-              "model_id": "83875a25a3794d5a9283b738fda1d7f9",
+              "model_id": "5c19e31935a84180af456bee1fa9307d",
               "version_major": 2,
               "version_minor": 0
             },
@@ -246,7 +237,7 @@
         {
           "data": {
             "application/vnd.jupyter.widget-view+json": {
-              "model_id": "f9a7943e330f4d0cbdab3965d7745263",
+              "model_id": "e1aced1279d34655a717dc9b0d553696",
               "version_major": 2,
               "version_minor": 0
             },
@@ -260,7 +251,7 @@
         {
           "data": {
             "application/vnd.jupyter.widget-view+json": {
-              "model_id": "402d4ec3a3964be782eed9c0d1ce750c",
+              "model_id": "7cadefd4c7744e158dfafeac550e3343",
               "version_major": 2,
               "version_minor": 0
             },
@@ -274,7 +265,7 @@
         {
           "data": {
             "application/vnd.jupyter.widget-view+json": {
-              "model_id": "f1490444f2734d5396c124ab8b658a71",
+              "model_id": "025b0653382242c7b270a3dd6e6f3b77",
               "version_major": 2,
               "version_minor": 0
             },
@@ -300,7 +291,7 @@
         {
           "data": {
             "application/vnd.jupyter.widget-view+json": {
-              "model_id": "2323ff8c132741efb72effcbefa6af9f",
+              "model_id": "a3ecebf65a9c4ff187a92a1e9df4c7af",
               "version_major": 2,
               "version_minor": 0
             },
@@ -314,7 +305,7 @@
         {
           "data": {
             "application/vnd.jupyter.widget-view+json": {
-              "model_id": "e13f7a5c62cf4b00a936983ebb123c3b",
+              "model_id": "ffc64b639de7432ba598f497da4041e3",
               "version_major": 2,
               "version_minor": 0
             },
@@ -328,7 +319,7 @@
         {
           "data": {
             "application/vnd.jupyter.widget-view+json": {
-              "model_id": "86748ec692da47e4884f52e6c77596c9",
+              "model_id": "cc151e0865c74b0e99bda0425dfdf56f",
               "version_major": 2,
               "version_minor": 0
             },
@@ -342,7 +333,7 @@
         {
           "data": {
             "application/vnd.jupyter.widget-view+json": {
-              "model_id": "cd71ff38c06b40f99ef5ff05860ed333",
+              "model_id": "dabf0cee3e5f4f7896a1718402632153",
               "version_major": 2,
               "version_minor": 0
             },
@@ -356,7 +347,7 @@
         {
           "data": {
             "application/vnd.jupyter.widget-view+json": {
-              "model_id": "b74f089bdce54ab988994a579c85c27d",
+              "model_id": "48b8a3eb3c304bb9ac222f47d7d87cb3",
               "version_major": 2,
               "version_minor": 0
             },
@@ -370,7 +361,7 @@
         {
           "data": {
             "application/vnd.jupyter.widget-view+json": {
-              "model_id": "908b88c74fc54785bb6fc32b7b76a5cc",
+              "model_id": "84724453fc294a4aa67490d71cb0cdca",
               "version_major": 2,
               "version_minor": 0
             },
@@ -384,7 +375,7 @@
         {
           "data": {
             "application/vnd.jupyter.widget-view+json": {
-              "model_id": "1ec1d498952a4bedb477df2a1eb5d447",
+              "model_id": "1fb149c9b9c149daa417a91b9e46087c",
               "version_major": 2,
               "version_minor": 0
             },
@@ -398,7 +389,7 @@
         {
           "data": {
             "application/vnd.jupyter.widget-view+json": {
-              "model_id": "dcfe5c449daf4d81bd8e3b3b22434e47",
+              "model_id": "f852891376f9420fa5f6125e37c11674",
               "version_major": 2,
               "version_minor": 0
             },
@@ -412,7 +403,7 @@
         {
           "data": {
             "application/vnd.jupyter.widget-view+json": {
-              "model_id": "ad9c79991f374d109aea0c20545a0adf",
+              "model_id": "dd604baec51d4036a4a80ff6b32a7261",
               "version_major": 2,
               "version_minor": 0
             },
@@ -445,22 +436,7 @@
               "        "
             ],
             "text/plain": [
-              "<IPython.lib.display.IFrame at 0x7f5a56d0c250>"
-=======
-              "\n",
-              "        <iframe\n",
-              "            width=\"100%\"\n",
-              "            height=\"600px\"\n",
-              "            src=\"model.html\"\n",
-              "            frameborder=\"0\"\n",
-              "            allowfullscreen\n",
-              "            \n",
-              "        ></iframe>\n",
-              "        "
-            ],
-            "text/plain": [
-              "<IPython.lib.display.IFrame at 0x7f7ff8fa4e10>"
->>>>>>> d5f05fb6
+              "<IPython.lib.display.IFrame at 0x7f5a56ef5190>"
             ]
           },
           "metadata": {},
@@ -500,16 +476,11 @@
         "    (4/10, pass_test),\n",
         "    (6/10, fail_test)\n",
         "])\n",
-<<<<<<< HEAD
         "# We use a custom user-defined layout. The parts that it does not define will use the default.\n",
         "# This particular custom layout makes red stars!\n",
         "vis = show(mdp, name=\"stars\", layout=Layout(\"layouts/red_stars.json\"), show_editor=True)\n",
         "mdp.new_state(\"NEW\")\n",
         "vis.update()"
-=======
-        "\n",
-        "stormvogel.visualization.show(mdp)"
->>>>>>> d5f05fb6
       ]
     },
     {
