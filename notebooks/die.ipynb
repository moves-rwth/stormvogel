{
  "cells": [
    {
      "cell_type": "code",
      "execution_count": 1,
      "id": "a6a674b3",
      "metadata": {
        "collapsed": false,
        "jupyter": {
          "outputs_hidden": false
        }
      },
      "outputs": [],
      "source": [
        "import stormvogel.model\n",
        "import stormvogel.visualization\n",
        "import stormvogel.show\n",
        "from stormvogel.layout import Layout, DEFAULT\n",
        "import stormvogel.communication_server\n",
        "stormvogel.communication_server.enable_server = False"
      ]
    },
    {
      "cell_type": "code",
      "execution_count": 3,
      "id": "0ec3541e-3907-4cf8-bc0d-29ca09d919b6",
      "metadata": {},
      "outputs": [
        {
          "data": {
            "application/vnd.jupyter.widget-view+json": {
<<<<<<< HEAD
              "model_id": "1a427e88a494479dbd209855fcf00a64",
              "version_major": 2,
              "version_minor": 0
            },
            "text/plain": [
              "Output()"
            ]
          },
          "metadata": {},
          "output_type": "display_data"
        },
        {
          "data": {
            "application/vnd.jupyter.widget-view+json": {
              "model_id": "84e69956b02641e1a36e33dca667abef",
=======
              "model_id": "e474efd2c4d741d7bb54ae89c3fbc78c",
>>>>>>> ba9ac9ef
              "version_major": 2,
              "version_minor": 0
            },
            "text/plain": [
              "HBox(children=(Output(), Output()))"
            ]
          },
          "metadata": {},
          "output_type": "display_data"
        }
      ],
      "source": [
        "# Create a new model with the name \"Die\"\n",
        "dtmc = stormvogel.model.new_dtmc(\"Die\")\n",
        "\n",
        "init = dtmc.get_initial_state()\n",
        "\n",
        "# From the initial state, add the transition to 6 new states with probability 1/6th.\n",
        "init.set_transitions(\n",
        "    [(1 / 6, dtmc.new_state(f\"rolled{i}\", {\"rolled\": i})) for i in range(6)]\n",
        ")\n",
        "\n",
        "# Show a visualization of the model.\n",
        "vis = stormvogel.show.show(dtmc, show_editor=True, layout=DEFAULT())"
      ]
    },
    {
      "cell_type": "code",
      "execution_count": null,
      "id": "89adee3f-f871-46dc-b80f-e31fce9132af",
      "metadata": {},
      "outputs": [],
      "source": []
    }
  ],
  "metadata": {
    "kernelspec": {
      "display_name": "Python (stormvogel)",
      "language": "python",
      "name": "stormvogel-env"
    },
    "language_info": {
      "codemirror_mode": {
        "name": "ipython",
        "version": 3
      },
      "file_extension": ".py",
      "mimetype": "text/x-python",
      "name": "python",
      "nbconvert_exporter": "python",
      "pygments_lexer": "ipython3",
      "version": "3.11.2"
    }
  },
  "nbformat": 4,
  "nbformat_minor": 5
}<|MERGE_RESOLUTION|>--- conflicted
+++ resolved
@@ -22,32 +22,14 @@
     },
     {
       "cell_type": "code",
-      "execution_count": 3,
+      "execution_count": 2,
       "id": "0ec3541e-3907-4cf8-bc0d-29ca09d919b6",
       "metadata": {},
       "outputs": [
         {
           "data": {
             "application/vnd.jupyter.widget-view+json": {
-<<<<<<< HEAD
-              "model_id": "1a427e88a494479dbd209855fcf00a64",
-              "version_major": 2,
-              "version_minor": 0
-            },
-            "text/plain": [
-              "Output()"
-            ]
-          },
-          "metadata": {},
-          "output_type": "display_data"
-        },
-        {
-          "data": {
-            "application/vnd.jupyter.widget-view+json": {
-              "model_id": "84e69956b02641e1a36e33dca667abef",
-=======
               "model_id": "e474efd2c4d741d7bb54ae89c3fbc78c",
->>>>>>> ba9ac9ef
               "version_major": 2,
               "version_minor": 0
             },
