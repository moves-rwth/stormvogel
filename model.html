
<!DOCTYPE html>
<html lang="en">
  <head>
    <title>Network</title>
    <script
      type="text/javascript"
      src="https://unpkg.com/vis-network/standalone/umd/vis-network.min.js"
    ></script>
    <style type="text/css">
<<<<<<< HEAD
      #modeldgYaWiKvfD {
=======
      #modelRrstuufmxh {
>>>>>>> 432afc22
        width: 800px;
        height: 600px;
        border: 1px solid lightgray;
      }
    </style>
  </head>
  <body>
<<<<<<< HEAD
    <div id="modeldgYaWiKvfD"></div>
    <script type="text/javascript">

class NetworkWrapper_modeldgYaWiKvfD{//js
=======
    <div id="modelRrstuufmxh"></div>
    <script type="text/javascript">

class NetworkWrapper_modelRrstuufmxh{//js
>>>>>>> 432afc22
  constructor(nodes, edges, options, container) {
    this.nodes = nodes;
    this.edges = edges;
    this.options = options;
    this.container = container;
    this.data = {
      nodes: nodes,
      edges: edges,
    };
    this.network = new vis.Network(container, this.data, options);
    var this_ = this; // Events will not work if you use 'this' directly :))))) No idea why.

    // Set user-triggered events.
    this.network.on( 'click', function(properties) {
      var nodeId = this_.network.getNodeAt({x:properties.event.srcEvent.offsetX, y:properties.event.srcEvent.offsetY});
      this_.makeNeighborsVisible(nodeId);
    });
    this.network.on( 'doubleClick', function(properties) {
        this_.network.setData(this_.data);
    });
  }

  setNodeColor(id, color) {
    var node = this.nodes.get(id);
    node["x"] = this.network.getPosition(id)["x"];
    node["y"] = this.network.getPosition(id)["y"];
    node["color"] = color;
    this.nodes.update(node);
  }

  makeNeighborsVisible(homeId) {
    if (homeId === undefined) {
      return;
    }
    var homeNode = this.nodes.get(homeId);

    // Make outgoing nodes visible
    var nodeIds = this.network.getConnectedNodes(homeId, "to");
    for (let i = 0; i < nodeIds.length; i++) {
      var toNodeId = nodeIds[i];
      var toNode = this.nodes.get(toNodeId);
      if (toNode["hidden"]) {
        toNode["hidden"] = false;
        toNode["physics"] = true;
        toNode["x"] = this.network.getPosition(homeId)["x"];
        toNode["y"] = this.network.getPosition(homeId)["y"];
        this.nodes.update(toNode);
      }
    }
    // Make edges visible, if both of the nodes are also visible
    var edgeIds = this.network.getConnectedEdges(homeId);
    for (let i = 0; i < edgeIds.length; i++) {
      var edgeId = edgeIds[i];
      var edge = this.edges.get(edgeId);
      var fromNode = this.nodes.get(edge.from);
      var toNode = this.nodes.get(edge.to);
      if ((! fromNode["hidden"]) && (! toNode["hidden"])) {
        edge["hidden"] = false;
        edge["physics"] = true;
        this.edges.update(edge);
      }
    }
  }
};

    </script>
    <script type="text/javascript">
        //js
<<<<<<< HEAD
    var nodes_local = new vis.DataSet([{ id: 0, label: `init`, group: "states" },
{ id: 1, label: `studied
€	r1: 0`, group: "states" },
{ id: 2, label: `didn't study
€	r1: 15`, group: "states" },
{ id: 3, label: `pass test
€	r1: 100`, group: "states" },
{ id: 4, label: `fail test
€	r1: 0`, group: "states" },
{ id: 5, label: `end
€	r1: 0`, group: "states" },
{ id: 10000000000, label: `study
€	r1: 0`, group: "actions" },
{ id: 10000000001, label: `don't study
€	r1: 0`, group: "actions" },
]);
    var edges_local = new vis.DataSet([{ from: 0, to: 10000000000 },
{ from: 10000000000, to: 1, label: "1" },
=======
    var nodes_local = new vis.DataSet([{ id: 0, label: `init
☆ 90`, group: "states" },
{ id: 1, label: `studied
€	r1: 0
☆ 90`, group: "states" },
{ id: 2, label: `didn't study
€	r1: 15
☆ 55`, group: "states" },
{ id: 3, label: `pass test
€	r1: 100
☆ 100`, group: "states" },
{ id: 4, label: `fail test
€	r1: 0
☆ 0`, group: "states" },
{ id: 5, label: `end
€	r1: 0
☆ 0`, group: "states" },
{ id: 10000000000, label: `study
€	r1: 0`, group: "scheduled_actions" },
{ id: 10000000001, label: `don't study
€	r1: 0`, group: "actions" },
]);
    var edges_local = new vis.DataSet([{ from: 0, to: 10000000000, color: "red" },
{ from: 10000000000, to: 1, label: "1", color: "red" },
>>>>>>> 432afc22
{ from: 0, to: 10000000001 },
{ from: 10000000001, to: 2, label: "1" },
{ from: 1, to: 3, label: "9/10" },
{ from: 1, to: 4, label: "1/10" },
{ from: 2, to: 3, label: "2/5" },
{ from: 2, to: 4, label: "3/5" },
{ from: 3, to: 5, label: "1" },
{ from: 4, to: 5, label: "1" },
{ from: 5, to: 5, label: "1" },
]);
    var options_local = {
  "__fake_macros": {
    "__group_macro": {
      "borderWidth": 1,
      "color": {
        "background": "white",
        "border": "black",
        "highlight": {
          "background": "white",
          "border": "red"
        }
      },
      "shape": "ellipse",
      "mass": 1,
      "font": {
        "color": "black",
        "size": 14
      }
    }
  },
  "edit_groups": {
    "groups": [
      "states",
      "actions"
    ]
  },
  "groups": {
    "actions": {
      "borderWidth": 1,
      "color": {
        "background": "lightblue",
        "border": "black",
        "highlight": {
          "background": "white",
          "border": "red"
        }
      },
      "shape": "box",
      "mass": 1,
      "font": {
        "color": "black",
        "size": 14
      }
    },
    "scheduled_actions": {
      "shape": "box",
      "color": {
        "background": "pink",
        "border": "red"
      }
    },
    "states": {
      "borderWidth": 1,
      "color": {
        "background": "white",
        "border": "black",
        "highlight": {
          "background": "white",
          "border": "red"
        }
      },
      "shape": "ellipse",
      "mass": 1,
      "font": {
        "color": "black",
        "size": 14
      }
    }
  },
  "reload_button": false,
  "edges": {
    "arrows": "to",
    "font": {
      "color": "black",
      "size": 14,
      "strokeColor": "white",
      "strokeWidth": 2
    },
    "color": {
      "color": "black"
    },
    "width": 1
  },
  "numbers": {
    "fractions": true,
    "digits": 5
  },
  "state_properties": {
    "show_results": true,
    "result_symbol": "\u2606",
    "show_rewards": true,
    "reward_symbol": "\u20ac",
    "show_zero_rewards": true,
    "show_observations": true,
    "observation_symbol": "\u0298"
  },
  "layout": {
    "randomSeed": 5
  },
  "misc": {
    "enable_physics": true,
    "width": 800,
    "height": 600,
    "explore": false
  },
  "saving": {
    "relative_path": true,
    "filename": "layouts/NAME.json",
    "save_button": false,
    "load_button": false
  },
  "positions": {},
  "physics": true,
  "autoResize": true
};
<<<<<<< HEAD
    var container_local = document.getElementById("modeldgYaWiKvfD");
    var nw_modeldgYaWiKvfD = new NetworkWrapper_modeldgYaWiKvfD(nodes_local, edges_local, options_local, container_local)
=======
    var container_local = document.getElementById("modelRrstuufmxh");
    var nw_modelRrstuufmxh = new NetworkWrapper_modelRrstuufmxh(nodes_local, edges_local, options_local, container_local)
>>>>>>> 432afc22

    </script>
  </body>
</html><|MERGE_RESOLUTION|>--- conflicted
+++ resolved
@@ -8,11 +8,7 @@
       src="https://unpkg.com/vis-network/standalone/umd/vis-network.min.js"
     ></script>
     <style type="text/css">
-<<<<<<< HEAD
-      #modeldgYaWiKvfD {
-=======
       #modelRrstuufmxh {
->>>>>>> 432afc22
         width: 800px;
         height: 600px;
         border: 1px solid lightgray;
@@ -20,17 +16,10 @@
     </style>
   </head>
   <body>
-<<<<<<< HEAD
-    <div id="modeldgYaWiKvfD"></div>
-    <script type="text/javascript">
-
-class NetworkWrapper_modeldgYaWiKvfD{//js
-=======
     <div id="modelRrstuufmxh"></div>
     <script type="text/javascript">
 
 class NetworkWrapper_modelRrstuufmxh{//js
->>>>>>> 432afc22
   constructor(nodes, edges, options, container) {
     this.nodes = nodes;
     this.edges = edges;
@@ -99,26 +88,6 @@
     </script>
     <script type="text/javascript">
         //js
-<<<<<<< HEAD
-    var nodes_local = new vis.DataSet([{ id: 0, label: `init`, group: "states" },
-{ id: 1, label: `studied
-€	r1: 0`, group: "states" },
-{ id: 2, label: `didn't study
-€	r1: 15`, group: "states" },
-{ id: 3, label: `pass test
-€	r1: 100`, group: "states" },
-{ id: 4, label: `fail test
-€	r1: 0`, group: "states" },
-{ id: 5, label: `end
-€	r1: 0`, group: "states" },
-{ id: 10000000000, label: `study
-€	r1: 0`, group: "actions" },
-{ id: 10000000001, label: `don't study
-€	r1: 0`, group: "actions" },
-]);
-    var edges_local = new vis.DataSet([{ from: 0, to: 10000000000 },
-{ from: 10000000000, to: 1, label: "1" },
-=======
     var nodes_local = new vis.DataSet([{ id: 0, label: `init
 ☆ 90`, group: "states" },
 { id: 1, label: `studied
@@ -143,7 +112,6 @@
 ]);
     var edges_local = new vis.DataSet([{ from: 0, to: 10000000000, color: "red" },
 { from: 10000000000, to: 1, label: "1", color: "red" },
->>>>>>> 432afc22
 { from: 0, to: 10000000001 },
 { from: 10000000001, to: 2, label: "1" },
 { from: 1, to: 3, label: "9/10" },
@@ -177,7 +145,8 @@
   "edit_groups": {
     "groups": [
       "states",
-      "actions"
+      "actions",
+      "scheduled_actions"
     ]
   },
   "groups": {
@@ -199,10 +168,20 @@
       }
     },
     "scheduled_actions": {
+      "borderWidth": 1,
+      "color": {
+        "background": "pink",
+        "border": "red",
+        "highlight": {
+          "background": "white",
+          "border": "red"
+        }
+      },
       "shape": "box",
-      "color": {
-        "background": "pink",
-        "border": "red"
+      "mass": 1,
+      "font": {
+        "color": "black",
+        "size": 14
       }
     },
     "states": {
@@ -269,13 +248,8 @@
   "physics": true,
   "autoResize": true
 };
-<<<<<<< HEAD
-    var container_local = document.getElementById("modeldgYaWiKvfD");
-    var nw_modeldgYaWiKvfD = new NetworkWrapper_modeldgYaWiKvfD(nodes_local, edges_local, options_local, container_local)
-=======
     var container_local = document.getElementById("modelRrstuufmxh");
     var nw_modelRrstuufmxh = new NetworkWrapper_modelRrstuufmxh(nodes_local, edges_local, options_local, container_local)
->>>>>>> 432afc22
 
     </script>
   </body>
