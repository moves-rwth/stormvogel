[build-system]
requires = ["poetry-core"]
build-backend = "poetry.core.masonry.api"

[tool.poetry]
name = "stormvogel"
version = "0.1.0"
description = "User-friendly frontend to the Storm model checker"
authors = ["The stormvogel team"]
license = "GPLv3"
readme = "README.md"

[tool.poetry.dependencies]
python = "^3.11"
ipywidgets = "^8.1.3"
pyvis = "^0.3.2"
numpy = "^2.0.1"
pandas = "^2.2.2"
nbval = "^0.11.0"
sphinx-autoapi = "^3.3.1"
pytest-mock = "^3.14.0"
matplotlib = "^3.9.2"
<<<<<<< HEAD
=======
anyio = "^4.6.0"
nbmake = "^1.5.4"
mock = "^5.1.0"
>>>>>>> 571be0b0

[tool.poetry.group.test.dependencies]
pytest = "^8.2.2"

[tool.poetry.group.lint.dependencies]
pre-commit = "^3.7.1"
ruff = "^0.4.6"
pyright = "^1.1.368"

[tool.poetry.group.dev.dependencies]
ipykernel = "^6.29.4"
jupyterlab = "^4.2.2"
sphinx = "^7.3.7"
furo = "^2024.5.6"
nbsphinx = "^0.9.4"
jupyter = "^1.0.0"

[tool.ruff]
src = ["stormvogel", "examples"]
line-length = 88
target-version = "py311"
fix = true

[tool.pyright]
venvPath = "."
venv = ".venv"<|MERGE_RESOLUTION|>--- conflicted
+++ resolved
@@ -20,12 +20,9 @@
 sphinx-autoapi = "^3.3.1"
 pytest-mock = "^3.14.0"
 matplotlib = "^3.9.2"
-<<<<<<< HEAD
-=======
 anyio = "^4.6.0"
 nbmake = "^1.5.4"
 mock = "^5.1.0"
->>>>>>> 571be0b0
 
 [tool.poetry.group.test.dependencies]
 pytest = "^8.2.2"
