import stormvogel.mapping
import stormvogel.result
import stormvogel.model
import stormvogel.property_builder

try:
    import stormpy
except ImportError:
    stormpy = None


def model_checking(
    model: stormvogel.model.Model, prop: str | None = None, scheduler: bool = True
) -> stormvogel.result.Result | None:
    """
    Instead of calling this function, the stormpy model checker can be used by first mapping a model to a stormpy model,
    then calling the stormpy model checker with it followed by converting the model checker result to a stormvogel result.
    This function just performs this procedure automatically.
    """

    assert stormpy is not None
    if prop:
        prop = stormpy.parse_properties(prop)
    else:
        interactive_prop = (
            stormvogel.property_builder.build_property_string_interactive(model)
        )
        prop = stormpy.parse_properties(interactive_prop)

    stormpy_model = stormvogel.mapping.stormvogel_to_stormpy(model)

    assert prop is not None
    if model.supports_actions() and scheduler:
        stormpy_result = stormpy.model_checking(
            stormpy_model, prop[0], extract_scheduler=True
        )
    else:
        stormpy_result = stormpy.model_checking(stormpy_model, prop[0])

    # to get the correct action labels, we need to convert the model back to stormvogel instead of
    # using the initial one for now. (otherwise schedulers won't work)
    stormvogel_model = stormvogel.mapping.stormpy_to_stormvogel(stormpy_model)

    assert stormvogel_model is not None

    stormvogel_result = stormvogel.result.convert_model_checking_result(
        stormvogel_model, stormpy_result
    )

    return stormvogel_result


if __name__ == "__main__":
<<<<<<< HEAD
    import examples.monty_hall

    mdp = examples.monty_hall.create_monty_hall_mdp()
=======
    import stormvogel.examples.monty_hall

    mdp = stormvogel.examples.monty_hall.create_monty_hall_mdp()
>>>>>>> 4d0d4299

    rewardmodel = mdp.add_rewards("rewardmodel")
    rewardmodel.set_from_rewards_vector(list(range(67)))
    rewardmodel2 = mdp.add_rewards("rewardmodel2")
    rewardmodel2.set_from_rewards_vector(list(range(67)))

    print(model_checking(mdp))  # ,'R{"rewardmodel"}min=? [F "target" | "done"]'))<|MERGE_RESOLUTION|>--- conflicted
+++ resolved
@@ -51,15 +51,9 @@
 
 
 if __name__ == "__main__":
-<<<<<<< HEAD
-    import examples.monty_hall
-
-    mdp = examples.monty_hall.create_monty_hall_mdp()
-=======
     import stormvogel.examples.monty_hall
 
     mdp = stormvogel.examples.monty_hall.create_monty_hall_mdp()
->>>>>>> 4d0d4299
 
     rewardmodel = mdp.add_rewards("rewardmodel")
     rewardmodel.set_from_rewards_vector(list(range(67)))
