"""Contains the python model representations and their APIs."""

from dataclasses import dataclass
from enum import Enum
from fractions import Fraction
from typing import cast

Parameter = str

Number = float | Parameter | Fraction


class ModelType(Enum):
    """The type of the model."""

    # implemented
    DTMC = 1
    MDP = 2
    CTMC = 3
    # not implemented yet
    MA = 4


@dataclass
class State:
    """Represents a state in a Model.

    Args:
        labels: The labels of this state. Corresponds to Storm labels.
        features: The features of this state. Corresponds to Storm features.
        id: The number of this state in the matrix.
        model: The model this state belongs to.
    """

    # name: str | None
    labels: list[str]
    features: dict[str, int]
    id: int
    model: "Model"

    def __init__(self, labels: list[str], features: dict[str, int], id: int, model):
        self.labels = labels
        self.features = features
        self.id = id
        self.model = model
        # TODO how to handle state names?

    def set_transitions(self, transitions: "Transition | TransitionShorthand"):
        """Set transitions from this state."""
        self.model.set_transitions(self, transitions)

    def add_transitions(self, transitions: "Transition | TransitionShorthand"):
        """Add transitions from this state."""
        self.model.add_transitions(self, transitions)

    def __str__(self):
        return f"State {self.id} with labels {self.labels} and features {self.features}"

    def __eq__(self, other):
        if isinstance(other, State):
            if self.id == other.id:
                self.labels.sort()
                other.labels.sort()
                return self.labels == other.labels
            return False
        return False

    # TODO get available actions function?


@dataclass(frozen=True, order=True)
class Action:
    """Represents an action, e.g., in MDPs.
        Note that this action object is completely independent of its corresponding branch.
        Their relation is managed by Transitions.

    Args:
        name: A name for this action.
        labels: The labels of this action. Corresponds to Storm labels.
    """

    name: str
    labels: frozenset[str]

    def __str__(self):
        return f"Action {self.name}"

<<<<<<< HEAD
=======
    def __eq__(self, other):
        if isinstance(other, Action):
            return (
                self.labels == other.labels and self.name == other.name
            )  # TODO I think we should also compare names like this.
        return False

    def __lt__(self, other):
        if not isinstance(other, Action):
            return NotImplemented
        return str(self.labels) < str(other.labels)

>>>>>>> 9751c3a2

# The empty action. Used for DTMCs and empty action transitions in mdps.
EmptyAction = Action("empty", frozenset())


@dataclass(order=True)
class Branch:
    """Represents a branch, which is a distribution over states.

    Args:
        branch: The branch as a list of tuples.
            The first element is the probability and the second element is the target state.
    """

    branch: list[tuple[Number, State]]

    def __str__(self):
        parts = []
        for prob, state in self.branch:
            parts.append(f"{prob} -> {state}")
        return ", ".join(parts)

    def __eq__(self, other):
        if isinstance(other, Branch):
            self.branch.sort()
            other.branch.sort()
            return self.branch == other.branch
        return False


@dataclass
class Transition:
    """Represents a transition, which map actions to branches.
        Note that an EmptyAction may be used if we want a non-action transition.
        Note that a single Transition might correspond to multiple 'arrows'.

    Args:
        transition: The transition.
    """

    transition: dict[Action, Branch]

    def __str__(self):
        parts = []
        for action, branch in self.transition.items():
            if action == EmptyAction:
                parts.append(f"{branch}")
            else:
                parts.append(f"{action} => {branch}")
        return "; ".join(parts + [])

    def __eq__(self, other):
        if isinstance(other, Transition):
            self_values = list(self.transition.values())
            other_values = list(other.transition.values())
            self_values.sort()
            other_values.sort()
            return self_values == other_values
        return False


TransitionShorthand = list[tuple[Number, State]] | list[tuple[Action, State]]


def transition_from_shorthand(shorthand: TransitionShorthand) -> Transition:
    """Get a Transition object from a TransitionShorthand. Use for all transitions in DTMCs and for empty actions in MDPs.

    There are two possible ways to define a TransitionShorthand.
    - using only the probability and the target state (implies default action when in an MDP).
    - using only the action and the target state (implies probability=1)."""
    if len(shorthand) == 0:
        raise RuntimeError("Transition cannot be empty")
    # Check the type of the first element
    first_element = shorthand[0][0]
    if isinstance(first_element, Action):
        transition_content = {}
        for action, state in shorthand:
            assert isinstance(action, Action)
            transition_content[action] = Branch([(1, state)])
        return Transition(transition_content)
    elif (
        isinstance(first_element, float)
        or isinstance(first_element, int)
        or isinstance(first_element, Fraction)
        or isinstance(first_element, str)
    ):
        return Transition(
            {EmptyAction: Branch(cast(list[tuple[Number, State]], shorthand))}
        )
    raise RuntimeError(
        f"Type of {first_element} not supported in transition {shorthand}"
    )


@dataclass
class RewardModel:
    """Represents a state-exit reward model.

    Args:
        name: Name of the reward model.
        rewards: The rewards, the keys are the state's ids.
    """

    name: str
    # Hashed by the id of the state (=number in the matrix)
    rewards: dict[int, Number]

    def get(self, state: State) -> Number:
        """Gets the reward at said state."""
        return self.rewards[state.id]

    def set(self, state: State, value: Number):
        """Sets the reward at said state."""
        self.rewards[state.id] = value

    def set_action_state(self, state_action_pair: int, value: Number):
        """sets the reward at said state action pair"""
        self.rewards[state_action_pair] = value


@dataclass
class Model:
    """Represents a model.

    Args:
        name: An optional name for this model.
        type: The model type.
        states: The states of the model. The keys are the state's ids.
        actions: The actions of the model, if this is a model that supports actions.
        transitions: The transitions of this model.
    """

    name: str | None
    type: ModelType
    # Both of these are hashed by the id of the state (=number in the matrix)
    states: dict[int, State]
    transitions: dict[int, Transition]
    actions: dict[str, Action] | None
    rewards: list[RewardModel]
    # In ctmcs we work with rate transitions but additionally we can optionally have exit rates
    rates: dict[int, Number] | None

    def __init__(self, name: str | None, model_type: ModelType):
        self.name = name
        self.type = model_type
        self.transitions = {}
        self.states = {}
        self.rewards = []

        # Initialize actions if those are supported by the model type
        if self.supports_actions():
            self.actions = {}
        else:
            self.actions = None

        # Initialize rates if those are supported by the model type
        if self.supports_rates():
            self.rates = {}
        else:
            self.rates = None

        # Add the initial state
        self.new_state(["init"])

    def supports_actions(self):
        """Returns whether this model supports actions."""
        return self.type in (ModelType.MDP, ModelType.MA)

    def supports_rates(self):
        """Returns whether this model supports rates."""
        return self.type == ModelType.CTMC

    def __free_state_id(self):
        """Gets a free id in the states dict."""
        # TODO: slow, not sure if that will become a problem though
        i = 0
        while i in self.states:
            i += 1
        return i

    def set_transitions(self, s: State, transitions: Transition | TransitionShorthand):
        """Set the transition from a state."""
        if not isinstance(transitions, Transition):
            transitions = transition_from_shorthand(transitions)
        self.transitions[s.id] = transitions

    def add_transitions(self, s: State, transitions: Transition | TransitionShorthand):
        """Add new transitions from a state."""
        if not self.supports_actions():
            raise RuntimeError(
                "In a model that does not support actions, you have to set transitions, not add them"
            )
        if not isinstance(transitions, Transition):
            transitions = transition_from_shorthand(transitions)
        for choice, branch in transitions.transition.items():
            self.transitions[s.id].transition[choice] = branch

    def new_action(self, name: str) -> Action:
        """Creates a new action and returns it."""
        if not self.supports_actions():
            raise RuntimeError(
                "Called new_action on a model that does not support actions"
            )
        assert self.actions is not None
        if name in self.actions:
            raise RuntimeError(
                f"Tried to add action {name} but that action already exists"
            )
        action = Action(name, frozenset())
        self.actions[name] = action
        return action

    def new_action_with_labels(self, name: str, labels: frozenset[str]) -> Action:
        """Creates a new action with labels and returns it."""
        if not self.supports_actions():
            raise RuntimeError(
                "Called new_action on a model that does not support actions"
            )
        assert self.actions is not None
        if name in self.actions:
            raise RuntimeError(
                f"Tried to add action {name} but that action already exists"
            )
        action = Action(name, labels)
        self.actions[name] = action
        return action

    def get_action(self, name: str) -> Action:
        """Gets an existing action."""
        if not self.supports_actions():
            raise RuntimeError(
                "Called get_action on a model that does not support actions"
            )
        assert self.actions is not None
        if name not in self.actions:
            raise RuntimeError(
                f"Tried to get action {name} but that action does not exist"
            )
        return self.actions[name]

    def action(self, name: str) -> Action:
        """New action or get action if it exists."""
        if not self.supports_actions():
            raise RuntimeError(
                "Called get_action on a model that does not support actions"
            )
        assert self.actions is not None
        if name in self.actions:
            return self.get_action(name)
        else:
            return self.new_action(name)

    def new_state(
        self,
        labels: list[str] | str | None = None,
        features: dict[str, int] | None = None,
    ) -> State:
        """Creates a new state and returns it."""
        state_id = self.__free_state_id()
        if isinstance(labels, list):
            state = State(labels, features or {}, state_id, self)
        elif isinstance(labels, str):
            state = State([labels], features or {}, state_id, self)
        elif labels is None:
            state = State([], features or {}, state_id, self)

        self.states[state_id] = state

        # Create a self-loop at this state
        state.set_transitions([(1, state)])

        return state

    def get_states_with(self, label: str) -> list[State]:
        """Get all states with a given label."""
        # TODO: slow, not sure if that will become a problem though
        collected_states = []
        for _id, state in self.states.items():
            if label in state.labels:
                collected_states.append(state)
        return collected_states

    def get_state_by_id(self, state_id) -> State:
        """Get a state by its id."""
        if state_id not in self.states:
            raise RuntimeError("Requested a non-existing state")
        return self.states[state_id]

    def get_initial_state(self) -> State:
        """Gets the initial state (id=0)."""
        return self.states[0]

    def get_labels(self) -> set[str]:
        """Get all labels in states of this Model."""
        collected_labels: set[str] = set()
        for _id, state in self.states.items():
            collected_labels = collected_labels | set(state.labels)
        return collected_labels

    def get_default_rewards(self) -> RewardModel:
        """Gets the default reward model, throws a RuntimeError if there is none."""
        if len(self.rewards) == 0:
            raise RuntimeError("This model has no reward models.")
        return self.rewards[0]

    def get_rewards(self, name: str) -> RewardModel:
        """Gets the reward model with the specified name. Throws a RuntimeError if said model does not exist."""
        for model in self.rewards:
            if model.name == name:
                return model
        raise RuntimeError(f"Reward model {name} not present in model.")

    def add_rewards(self, name: str) -> RewardModel:
        """Creates a reward model with the specified name and adds returns it."""
        for model in self.rewards:
            if model.name == name:
                raise RuntimeError(f"Reward model {name} already present in model.")
        reward_model = RewardModel(name, {})
        self.rewards.append(reward_model)
        return reward_model

    def get_rate(self, state: State) -> Number:
        """Gets the rate of a state."""
        if not self.supports_rates() or self.rates is None:
            raise RuntimeError("Cannot get a rate of a deterministic-time model.")
        return self.rates[state.id]

    def set_rate(self, state: State, rate: Number):
        """Sets the rate of a state."""
        if not self.supports_rates() or self.rates is None:
            raise RuntimeError("Cannot set a rate of a deterministic-time model.")
        self.rates[state.id] = rate

    def get_type(self):
        """Gets the type of this model"""
        return self.type

    def to_dot(self) -> str:
        """Generates a dot representation of this model."""
        dot = "digraph model {\n"
        for state_id, state in self.states.items():
            dot += f'{state_id} [ label = "{state_id}: {", ".join(state.labels)}" ];\n'
        for state_id, transition in self.transitions.items():
            for action, branch in transition.transition.items():
                if action != EmptyAction:
                    dot += f'{action.name.replace(" ", "_")}{state_id} [ label = "", shape=point ];\n'
        for state_id, transition in self.transitions.items():
            for action, branch in transition.transition.items():
                if action == EmptyAction:
                    # Only draw probabilities
                    for prob, target in branch.branch:
                        dot += f'{state_id} -> {target.id} [ label = "{prob}" ];\n'
                else:
                    # Draw actions, then probabilities
                    dot += f'{state_id} -> {action.name.replace(" ", "_")}{state_id} [ label = "{action.name}" ];\n'
                    for prob, target in branch.branch:
                        dot += f'{action.name.replace(" ", "_")}{state_id} -> {target.id} [ label = "{prob}" ];\n'

        dot += "}"
        return dot

    def __str__(self) -> str:
        res = [f"{self.type} with name {self.name}"]
        res += ["", "States:"] + [f"{state}" for (_id, state) in self.states.items()]
        res += ["", "Transitions:"] + [
            f"{transition}" for (_id, transition) in self.transitions.items()
        ]

        return "\n".join(res)

    def __eq__(self, other):
        if isinstance(other, Model):
            return (
                self.type == other.type
                and self.states == other.states
                and self.transitions == other.transitions
                and self.rewards == other.rewards
            )
        return False


def new_dtmc(name: str | None = None):
    """Creates a DTMC."""
    return Model(name, ModelType.DTMC)


def new_mdp(name: str | None = None):
    """Creates an MDP."""
    return Model(name, ModelType.MDP)


def new_ctmc(name: str | None = None):
    """Creates a CTMC."""
    return Model(name, ModelType.CTMC)<|MERGE_RESOLUTION|>--- conflicted
+++ resolved
@@ -85,21 +85,6 @@
     def __str__(self):
         return f"Action {self.name}"
 
-<<<<<<< HEAD
-=======
-    def __eq__(self, other):
-        if isinstance(other, Action):
-            return (
-                self.labels == other.labels and self.name == other.name
-            )  # TODO I think we should also compare names like this.
-        return False
-
-    def __lt__(self, other):
-        if not isinstance(other, Action):
-            return NotImplemented
-        return str(self.labels) < str(other.labels)
-
->>>>>>> 9751c3a2
 
 # The empty action. Used for DTMCs and empty action transitions in mdps.
 EmptyAction = Action("empty", frozenset())
