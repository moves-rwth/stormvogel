--- conflicted
+++ resolved
@@ -78,20 +78,7 @@
     """
 
     name: str
-<<<<<<< HEAD
     labels: frozenset[str]
-=======
-    # labels: list[str]
-
-    # TODO action labels
-
-    # def __init__(self, name: str):
-    #    self.name = name
-
-    # def set_labels(labels: list[str]):
-    #    self.labels = labels
->>>>>>> 595372e8
-
     def __str__(self):
         return f"Action {self.name}"
 
@@ -254,15 +241,12 @@
             self.actions = {}
         else:
             self.actions = None
-<<<<<<< HEAD
 
         # Initialize rates if those are supported by the model type
         if self.supports_rates():
             self.rates = {}
         else:
             self.rates = None
-=======
->>>>>>> 595372e8
 
         # Add the initial state
         self.new_state(["init"])
@@ -387,7 +371,7 @@
             collected_labels = collected_labels | set(state.labels)
         return collected_labels
 
-<<<<<<< HEAD
+
     def get_default_rewards(self) -> RewardModel:
         """Gets the default reward model, throws a RuntimeError if there is none."""
         if len(self.rewards) == 0:
@@ -421,11 +405,11 @@
         if not self.supports_rates() or self.rates is None:
             raise RuntimeError("Cannot set a rate of a deterministic-time model.")
         self.rates[state.id] = rate
-=======
+
+        
     def get_type(self):
         """Gets the type of this model"""
         return self.type
->>>>>>> 595372e8
 
     def to_dot(self) -> str:
         """Generates a dot representation of this model."""
