import stormvogel.model
import stormvogel.result
from typing import Union

try:
    import stormpy
except ImportError:
    stormpy = None


def convert_scheduler_to_stormvogel(
    model: stormvogel.model.Model, stormpy_scheduler: "stormpy.storage.Scheduler"
):
    """Converts a stormpy scheduler to a stormvogel scheduler"""
    taken_actions = {}
    for state in model.states.values():
        av_act = state.available_actions()
        choice = stormpy_scheduler.get_choice(state.id)
        action_index = choice.get_deterministic_choice()
        taken_actions[state.id] = av_act[action_index]

    return stormvogel.result.Scheduler(model, taken_actions)


def convert_model_checking_result(
    model: stormvogel.model.Model,
    stormpy_result: Union[
        "stormpy.ExplicitQuantitativeCheckResult",
        "stormpy.ExplicitQualitativeCheckResult",
        "stormpy.ExplicitParametricQuantitativeCheckResult",
    ],
    with_scheduler: bool = True,
) -> stormvogel.result.Result | None:
    """
    Takes a model checking result from stormpy and its associated model and converts it to a stormvogel representation
    """
    assert stormpy is not None

    # we distinguish between quantitative and qualitative results
    # (determines what kind of values our result contains)
    if (
        type(stormpy_result) == stormpy.ExplicitQuantitativeCheckResult
        or type(stormpy_result) == stormpy.ExplicitParametricQuantitativeCheckResult
    ):
<<<<<<< HEAD
        values = {
            index: value for (index, value) in enumerate(stormpy_result.get_values())
        }
    elif type(stormpy_result == stormpy.core.ExplicitQualitativeCheckResult):
=======
        if stormpy_result.has_scheduler and with_scheduler:
            stormvogel_result = stormvogel.result.Result(
                model,
                {
                    index: value
                    for (index, value) in enumerate(stormpy_result.get_values())
                },
                scheduler=convert_scheduler_to_stormvogel(
                    model, stormpy_result.scheduler
                ),
            )
        else:
            stormvogel_result = stormvogel.result.Result(
                model,
                {
                    index: value
                    for (index, value) in enumerate(stormpy_result.get_values())
                },
            )
    elif type(stormpy_result == stormpy.ExplicitQualitativeCheckResult):
>>>>>>> 55829444
        values = {i: stormpy_result.at(i) for i in range(0, len(model.states))}
    else:
        raise RuntimeError("Unsupported result type")

    # we check if our results and expected converted results come with a scheduler
    if stormpy_result.has_scheduler and with_scheduler:
        # we build the results object containing a converted scheduler
        stormvogel_result = stormvogel.result.Result(
            model,
            values,
            scheduler=convert_scheduler_to_stormvogel(model, stormpy_result.scheduler),
        )
    else:
        # we build the results object without a scheduler
        stormvogel_result = stormvogel.result.Result(
            model,
            values,
        )

    return stormvogel_result<|MERGE_RESOLUTION|>--- conflicted
+++ resolved
@@ -42,33 +42,10 @@
         type(stormpy_result) == stormpy.ExplicitQuantitativeCheckResult
         or type(stormpy_result) == stormpy.ExplicitParametricQuantitativeCheckResult
     ):
-<<<<<<< HEAD
         values = {
             index: value for (index, value) in enumerate(stormpy_result.get_values())
         }
     elif type(stormpy_result == stormpy.core.ExplicitQualitativeCheckResult):
-=======
-        if stormpy_result.has_scheduler and with_scheduler:
-            stormvogel_result = stormvogel.result.Result(
-                model,
-                {
-                    index: value
-                    for (index, value) in enumerate(stormpy_result.get_values())
-                },
-                scheduler=convert_scheduler_to_stormvogel(
-                    model, stormpy_result.scheduler
-                ),
-            )
-        else:
-            stormvogel_result = stormvogel.result.Result(
-                model,
-                {
-                    index: value
-                    for (index, value) in enumerate(stormpy_result.get_values())
-                },
-            )
-    elif type(stormpy_result == stormpy.ExplicitQualitativeCheckResult):
->>>>>>> 55829444
         values = {i: stormpy_result.at(i) for i in range(0, len(model.states))}
     else:
         raise RuntimeError("Unsupported result type")
