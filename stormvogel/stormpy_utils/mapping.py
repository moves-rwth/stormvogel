--- conflicted
+++ resolved
@@ -1,11 +1,8 @@
 import stormvogel.model
-<<<<<<< HEAD
 import re
 import stormvogel.parametric as parametric
 import numpy as np
-=======
 import json
->>>>>>> b9f6b297
 
 try:
     import stormpy
