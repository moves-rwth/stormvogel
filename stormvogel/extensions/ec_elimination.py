--- conflicted
+++ resolved
@@ -2,13 +2,8 @@
 
 try:
     import stormpy
-<<<<<<< HEAD
-except:
-    pass
-=======
 except ImportError:
     stormpy = None
->>>>>>> 3df60629
 
 import stormvogel.model
 import stormvogel.stormpy_utils.mapping as mapping
