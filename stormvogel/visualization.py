"""Contains the code responsible for model visualization."""

import random
import math
from fractions import Fraction
from html import escape

from IPython.display import HTML, display
from pyvis.network import Network

from stormvogel.layout import DEFAULT, Layout
from stormvogel.model import EmptyAction, Model, Number, State
from stormvogel.rdict import rget

from stormvogel import result


class Visualization:
    """Handles visualization of a Model using a pyvis Network."""

    ACTION_ID_OFFSET: int = 10**10
    # In the visualization, both actions and states are nodes with an id.
    # This offset is used to keep their ids from colliding. It should be some high constant.

    def __init__(
        self,
        model: Model,
        result: result.Result | None,
        name: str = "model",
        notebook: bool = True,
        cdn_resources: str = "remote",
        layout: Layout = DEFAULT(),
    ) -> None:
        """Create visualization of a Model using a pyvis Network

        Args:
            model (Model): The stormvogel model to be displayed.
            name (str, optional): The name of the resulting html file. May or may not include .html extension.
            notebook (bool, optional): Leave to true if you are using in a notebook. Defaults to True.
        """
        self.model = model
        # TODO self.result = result
        self.layout = layout
        if (
            name[-5:] != ".html"
        ):  # We do not require the user to explicitly type .html in their names
            name += ".html"
        self.result = result
        self.name = name
        self.notebook = notebook
        self.cdn_resources = cdn_resources

    def get_labels(self):
        return self.model.get_labels()

    def __update_physics_enabled(self):
        """Enable physics iff the model has less than 10000 states."""
        if "physics" not in self.layout.layout:
            self.layout.layout["physics"] = {}
        self.layout.layout["physics"]["enabled"] = len(self.model.states) < 10000

    def __reload_nt(self):
        """(Re)load the pyvis network."""
        self.nt = Network(
            notebook=self.notebook, directed=True, cdn_resources=self.cdn_resources
        )
        self.__add_states()
        self.__add_transitions()
        self.__update_physics_enabled()
        self.layout.set_nt_layout(self.nt)

    def __generate_iframe(self):
        """We build our own iframe because we want to embed the model in the output instead of saving it to a file."""
        html_code = self.nt.generate_html(name=self.name, notebook=True)
        return f"""
            <iframe
                style="width: {self.nt.width}; height: calc({self.nt.height} + 50px);"
                frameborder="0"
                srcdoc="{escape(html_code)}"
                border:none !important;
                allowfullscreen webkitallowfullscreen mozallowfullscreen
            ></iframe>"""

    def update(self):
        """Tries to update an existing visualization (so it uses a modified layout). If show was not called before, nothing happens"""
        self.__reload_nt()
        try:
            self.handle.update(HTML(self.__generate_iframe()))  # type: ignore
        except AttributeError:
            pass

    def show(self):
        """Show or update the constructed graph as a html file."""
        self.__reload_nt()

        # We use a random id which will avoid collisions in most cases.
        self.handle = display(
            HTML(self.__generate_iframe()), display_id=random.randrange(0, 10**31)
        )

    def show_editor(self):
        """Display an interactive layout editor. Use the update() method to apply changes."""
        self.layout.show_editor(self)

    def __format_rewards(self, s: State) -> str:
        """Create a string that contains the state-exit reward for this state. Starts with newline"""
        res = ""
        for reward_model in self.model.rewards:
            try:
                res += f"\n{reward_model.name}: {reward_model.get(s)}"
            except (
                KeyError
            ):  # If this reward model does not have a reward for this state.
                pass
        return res

    def __add_states(self):
        """For each state in the model, add a node to the graph."""
        for state in self.model.states.values():
<<<<<<< HEAD
            # Pick the first label that has overwritten layout.
            group = None
            for label in state.labels:
                if label in ["init", "states", "actions"] or rget(
                    self.layout.layout, ["groups", label, "enabled"]
                ):
                    group = label
            # If no enabled lable colour group was found.
            if group is None:
                if state == self.model.get_initial_state():
                    group = "init"
                else:
                    group = "states"
            self.nt.add_node(
                state.id,
                # TODO add result at this state to label string
                label=",".join(state.labels) + self.__format_rewards(state),
                color=None,  # type: ignore
                shape=None,  # type: ignore
                group=group,
            )
=======
            result_of_state = (
                self.result.get_result_of_state(state)
                if self.result is not None
                else ""
            )
            formatted_result_of_state = (
                "\n" + self.__format_probability(result_of_state)
                if result_of_state is not None
                else ""
            )
            res = formatted_result_of_state
            if state == self.model.get_initial_state():
                self.nt.add_node(
                    state.id,
                    label=",".join(state.labels) + self.__format_rewards(state) + res,
                    color=None,  # type: ignore
                    shape=None,  # type: ignore
                    group="init",
                )
            else:
                self.nt.add_node(
                    state.id,
                    label=",".join(state.labels) + self.__format_rewards(state) + res,
                    color=None,  # type: ignore
                    shape=None,  # type: ignore
                    group="states",
                )
>>>>>>> e517605f

    def __format_probability(self, prob: Number) -> str:
        """Take a probability value and format it nicely using a fraction or rounding it.
        Which one of these to pick is specified in the layout."""
        if isinstance(prob, str) or math.isinf(prob):
            return str(prob)
        else:
            if rget(self.layout.layout, ["numbers", "fractions"]):
                return str(Fraction(prob).limit_denominator(1000))
            else:
                print(rget(self.layout.layout, ["numbers", "digits"]))
                return str(
                    round(float(prob), rget(self.layout.layout, ["numbers", "digits"]))
                )

    def __add_transitions(self):
        """For each transition in the model, add a transition in the graph.
        Also handles creating nodes for actions and their respective transitions.
        Note that an action may appear multiple times in the model with a different state as source."""
        action_id = self.ACTION_ID_OFFSET
        scheduler = self.result.scheduler if self.result is not None else None
        # In the visualization, both actions and states are nodes, so we need to keep track of how many actions we already have.
        for state_id, transition in self.model.transitions.items():
            for action, branch in transition.transition.items():
                if action == EmptyAction:
                    # Only draw probabilities
                    for prob, target in branch.branch:
                        self.nt.add_edge(
                            state_id,
                            target.id,
                            color=None,  # type: ignore
                            label=self.__format_probability(prob),
                        )
                else:
                    # Add the action's node
                    self.nt.add_node(
                        n_id=action_id,
                        label=action.name,
                        color=None
                        if scheduler is not None
                        and scheduler[state_id] == str(list(action.labels)[0])
                        else None,  # TODO set different color if scheduler chooses this action # type: ignore
                        shape=None,  # type: ignore
                        group="actions",
                    )
                    # Add transition from this state TO the action.
                    self.nt.add_edge(state_id, action_id, color=None)  # type: ignore
                    # Add transition FROM the action to the states in its branch.
                    for prob, target in branch.branch:
                        self.nt.add_edge(
                            action_id,
                            target.id,
                            color=None,  # type: ignore
                            label=self.__format_probability(prob),
                        )
                    action_id += 1


def show(
    model: Model,
    result: result.Result | None = None,
    name: str = "model",
    notebook: bool = True,
    cdn_resources: str = "remote",
    layout: Layout = DEFAULT(),
    show_editor: bool = False,
) -> Visualization:
    """Create and show a visualization of a Model using a pyvis Network

    Args:
        model (Model): The stormvogel model to be displayed.
        name (str, optional): The name of the resulting html file. Defaults to "model".
        notebook (bool, optional): Leave to true if you are using in a notebook. Defaults to True.
        cdn_resources (str): Related to the pyvis library. Use "remote", "inline" or "local".
            Try changing this setting if you experience rendering issues. Defaults to "remote".
        layout (Layout): Which layout should be used. Defaults to DEFAULT.
        show_editor (bool): Show an interactive layout editor. Defaults to False.

    Returns: Visualization object.
    """
    vis = Visualization(model, result, name, notebook, cdn_resources, layout)
    if show_editor:
        vis.show_editor()
    vis.show()
    return vis<|MERGE_RESOLUTION|>--- conflicted
+++ resolved
@@ -117,29 +117,6 @@
     def __add_states(self):
         """For each state in the model, add a node to the graph."""
         for state in self.model.states.values():
-<<<<<<< HEAD
-            # Pick the first label that has overwritten layout.
-            group = None
-            for label in state.labels:
-                if label in ["init", "states", "actions"] or rget(
-                    self.layout.layout, ["groups", label, "enabled"]
-                ):
-                    group = label
-            # If no enabled lable colour group was found.
-            if group is None:
-                if state == self.model.get_initial_state():
-                    group = "init"
-                else:
-                    group = "states"
-            self.nt.add_node(
-                state.id,
-                # TODO add result at this state to label string
-                label=",".join(state.labels) + self.__format_rewards(state),
-                color=None,  # type: ignore
-                shape=None,  # type: ignore
-                group=group,
-            )
-=======
             result_of_state = (
                 self.result.get_result_of_state(state)
                 if self.result is not None
@@ -167,7 +144,6 @@
                     shape=None,  # type: ignore
                     group="states",
                 )
->>>>>>> e517605f
 
     def __format_probability(self, prob: Number) -> str:
         """Take a probability value and format it nicely using a fraction or rounding it.
