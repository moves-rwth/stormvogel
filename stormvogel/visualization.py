"""Contains the code responsible for model visualization."""

from collections.abc import Callable
from typing import Any
import cairosvg
import pathlib
import warnings
from time import sleep

from matplotlib.backend_bases import MouseEvent
from matplotlib.collections import PathCollection
import stormvogel.model
import stormvogel.layout
import stormvogel.result
import stormvogel.displayable
import stormvogel.html_generation
from stormvogel.autoscale_svg import autoscale_svg
from .graph import ModelGraph, NodeType
from . import simulator

import networkx as nx
import matplotlib.pyplot as plt
from matplotlib.axes import Axes
import numpy as np

import logging
import json
import html
import ipywidgets as widgets
import IPython.display as ipd
import random
import string
from fractions import Fraction


def und(x: str) -> str:
    """Replace spaces by underscores."""
    return x.replace(" ", "_")


def random_word(k: int) -> str:
    """Random word of lenght k"""
    return "".join(random.choices(string.ascii_letters, k=k))


def random_color() -> str:
    """Return a random HEX color."""
    return "#" + "".join([random.choice("0123456789ABCDEF") for j in range(6)])


def blend_colors(c1: str, c2: str, factor: float) -> str:
    """Blend two colors in HEX format. #RRGGBB.
    Args:
        color1 (str): Color 1 in HEX format #RRGGBB
        color2 (str): Color 2 in HEX format #RRGGBB
        factor (float): The fraction of the resulting color that should come from color1."""
    r1 = int("0x" + c1[1:3], 0)
    g1 = int("0x" + c1[3:5], 0)
    b1 = int("0x" + c1[5:7], 0)
    r2 = int("0x" + c2[1:3], 0)
    g2 = int("0x" + c2[3:5], 0)
    b2 = int("0x" + c2[5:7], 0)
    r_res = int(factor * r1 + (1 - factor) * r2)
    g_res = int(factor * g1 + (1 - factor) * g2)
    b_res = int(factor * b1 + (1 - factor) * b2)
    return "#" + "".join("%02x" % i for i in [r_res, g_res, b_res])


class VisualizationBase:
    """Base class for visualizing a Stormvogel MDP model.

    This class sets up a visual representation of a Stormvogel model, optionally
    incorporating the result of a model checking operation and a scheduler
    (i.e., a strategy for selecting actions). It constructs an internal graph
    of the model and manages visual layout settings, such as active and
    possible display groups.

    If a scheduler is not explicitly provided but is available in the model
    checking result, it will be used automatically. When a scheduler is set,
    the "scheduled_actions" group is activated in the layout; otherwise, it
    is deactivated.

    Attributes:
        model (stormvogel.model.Model): The MDP model being visualized.
        layout (stormvogel.layout.Layout): The layout configuration for the visualization.
        result (stormvogel.result.Result | None): The result of a model checking operation.
        scheduler (stormvogel.result.Scheduler | None): A scheduler representing a path
            through the model.
        G (ModelGraph): The internal graph structure representing the model.

    Args:
        model (stormvogel.model.Model): The MDP model to visualize.
        layout (stormvogel.layout.Layout, optional): Layout settings for the visualization.
            Defaults to `stormvogel.layout.DEFAULT()`.
        result (stormvogel.result.Result, optional): The result of a model checking
            operation, which may contain a scheduler.
        scheduler (stormvogel.result.Scheduler, optional): An explicit scheduler
            defining actions to take in each state.
    """

    def __init__(
        self,
        model: stormvogel.model.Model,
        layout: stormvogel.layout.Layout = stormvogel.layout.DEFAULT(),
        result: stormvogel.result.Result | None = None,
        scheduler: stormvogel.result.Scheduler | None = None,
    ) -> None:
        self.model = model
        self.layout = layout
        self.result = result
        self.scheduler = scheduler
        # If a scheduler was not set explictly, but a result was set, then take the scheduler from the results.
        if self.scheduler is None:
            if self.result is not None:
                self.scheduler = self.result.scheduler

        # Set "scheduler" as an active group iff it is present.
        if self.scheduler is not None:
            self.layout.add_active_group("scheduled_actions")
        else:  # Otherwise, disable it
            self.layout.remove_active_group("scheduled_actions")
        self.G = ModelGraph.from_model(
            self.model,
            state_properties=self._create_state_properties,
            action_properties=self._create_action_properties,
            transition_properties=self._create_transition_properties,
        )
        underscored_labels = set(map(und, self.model.get_labels()))
        possible_groups = underscored_labels.union(
            {"states", "actions", "scheduled_actions"}
        )
        self.layout.set_possible_groups(possible_groups)

    def _format_number(self, n: stormvogel.model.Value) -> str:
        """Call number_to_string in model.py while accounting for the settings specified in the layout object."""
        return stormvogel.model.number_to_string(
            n,
            self.layout.layout["numbers"]["fractions"],
            self.layout.layout["numbers"]["digits"],
            self.layout.layout["numbers"]["denominator_limit"],
        )

    def _format_result(self, s: stormvogel.model.State) -> str:
        """Create a string that shows the result for this state. Starts with newline.
        If results are not enabled, then it returns the empty string."""
        if self.result is None or not self.layout.layout["results"]["show_results"]:
            return ""
        result_of_state = self.result.get_result_of_state(s)
        if result_of_state is None:
            return ""
        return (
            "\n"
            + self.layout.layout["results"]["result_symbol"]
            + " "
            + self._format_number(result_of_state)
        )

    def _format_observations(self, s: stormvogel.model.State) -> str:
        """Create a String that shows the observation for this state (FOR POMDPs).
        Starts with newline."""
        if (
            s.observation is None
            or not self.layout.layout["state_properties"]["show_observations"]
        ):
            return ""
        else:
            return (
                "\n"
                + self.layout.layout["state_properties"]["observation_symbol"]
                + " "
                + str(s.observation.observation)
            )

    def _group_state(self, s: stormvogel.model.State, default: str) -> str:
        """Return the group of this state.
        That is, the label of s that has the highest priority, as specified by the user under edit_groups"""
        und_labels = set(map(lambda x: und(x), s.labels))
        res = list(
            filter(
                lambda x: x in und_labels, self.layout.layout["edit_groups"]["groups"]
            )
        )
        return und(res[0]) if res != [] else default

    def _group_action(self, s_id: int, a: stormvogel.model.Action, default: str) -> str:
        """Return the group of this action. Only relevant for scheduling"""
        # Put the action in the group scheduled_actions if appropriate.
        if self.scheduler is None:
            return default

        choice = self.scheduler.get_choice_of_state(self.model.get_state_by_id(s_id))
        return "scheduled_actions" if a == choice else default

<<<<<<< HEAD
    def __add_states(self) -> None:
        """For each state in the model, add a node to the graph. I"""
        if self.nt is None:
            return
        for state in self.model.get_states().values():
            res = self.__format_result(state)
            observations = self.__format_observations(state)
            rewards = self.__format_rewards(state, stormvogel.model.EmptyAction)
            group = self.__group_state(state, "states")
            id_label_part = (
                f"{state.id}\n"
                if self.layout.layout["state_properties"]["show_ids"]
                else ""
            )

            color = None

            result_colors = self.layout.layout["results"]["result_colors"]
            if result_colors and self.result is not None:
                result = self.result.get_result_of_state(state)
                max_result = self.result.maximum_result()
                if isinstance(result, (int, float, Fraction)) and isinstance(
                    max_result, (int, float, Fraction)
                ):
                    color1 = self.layout.layout["results"]["max_result_color"]
                    color2 = self.layout.layout["results"]["min_result_color"]
                    factor = result / max_result if max_result != 0 else 0
                    color = blend_colors(color1, color2, float(factor))

            self.nt.add_node(
                state.id,
                label=id_label_part
                + ",".join(state.labels)
                + rewards
                + res
                + observations,
                group=group,
                color=color,
            )

    def __add_transitions(self) -> None:
        """For each transition in the model, add a transition in the graph.
        Also handles creating nodes for actions and their respective transitions.
        Note that an action may appear multiple times in the model with a different state as source."""
        if self.nt is None:
            return
        network_action_id = self.ACTION_ID_OFFSET
        # In the visualization, both actions and states are nodes, so we need to keep track of how many actions we already have.
        for state_id, transition in self.model.transitions.items():
            for action, branch in transition.transition.items():
                if action == stormvogel.model.EmptyAction:
                    # Only draw probabilities
                    for prob, target in branch.branch:
                        self.nt.add_edge(
                            state_id,
                            target.id,
                            label=self.__format_value(prob),
                        )
                else:
                    group = self.__group_action(state_id, action, "actions")
                    reward = self.__format_rewards(
                        self.model.get_state_by_id(state_id), action
                    )

                    # Add the action's node
                    self.nt.add_node(
                        id=network_action_id,
                        label=",".join(action.labels) + reward,
                        group=group,
                    )
                    if group == "scheduled_actions":
                        try:
                            edge_color = self.layout.layout["groups"][
                                "scheduled_actions"
                            ]["color"]["border"]
                        except KeyError:
                            edge_color = None
                    else:
                        edge_color = None

                    # Add transition from this state TO the action.
                    self.nt.add_edge(state_id, network_action_id, color=edge_color)  # type: ignore
                    # Add transition FROM the action to the states in its branch.
                    for prob, target in branch.branch:
                        self.network_action_map_id[state_id, action] = network_action_id
                        self.nt.add_edge(
                            network_action_id,
                            target.id,
                            label=self.__format_value(prob),
                            color=edge_color,
                        )
                    network_action_id += 1

    def __format_value(self, n: stormvogel.model.Value) -> str:
        """Call value_to_string in model.py while accounting for the settings specified in the layout object."""
        return stormvogel.model.value_to_string(
            n,
            self.layout.layout["numbers"]["fractions"],
            self.layout.layout["numbers"]["digits"],
            self.layout.layout["numbers"]["denominator_limit"],
        )

    def __format_rewards(
=======
    def _format_rewards(
>>>>>>> 111f2e68
        self, s: stormvogel.model.State, a: stormvogel.model.Action
    ) -> str:
        """Create a string that contains either the state exit reward (if actions are not supported)
        or the reward of taking this action from this state. (if actions ARE supported)
        Starts with newline"""
        if not self.layout.layout["state_properties"]["show_rewards"]:
            return ""
        EMPTY_RES = "\n" + self.layout.layout["state_properties"]["reward_symbol"]
        res = EMPTY_RES
        for reward_model in self.model.rewards:
            if self.model.supports_actions():
                if a in s.available_actions():
                    reward = reward_model.get_state_action_reward(s, a)
                else:
                    reward = None
            else:
                reward = reward_model.get_state_reward(s)
            if reward is not None and not (
                not self.layout.layout["state_properties"]["show_zero_rewards"]
                and reward == 0
            ):
<<<<<<< HEAD
                res += f"\t{reward_model.name}: {self.__format_value(reward)}"
=======
                res += f"\t{reward_model.name}: {self._format_number(reward)}"
>>>>>>> 111f2e68
        if res == EMPTY_RES:
            return ""
        return res

<<<<<<< HEAD
    def __format_result(self, s: stormvogel.model.State) -> str:
        """Create a string that shows the result for this state. Starts with newline.
        If results are not enabled, then it returns the empty string."""
        if self.result is None or not self.layout.layout["results"]["show_results"]:
            return ""
        result_of_state = self.result.get_result_of_state(s)
        if result_of_state is None:
            return ""
        return (
            "\n"
            + self.layout.layout["results"]["result_symbol"]
            + " "
            + self.__format_value(result_of_state)
=======
    def _create_state_properties(self, state: stormvogel.model.State):
        """Generates visualization properties for a given state in the model.

        This method assembles the visual representation of a state, including
        its label, group assignment, color (based on model checking results),
        and other textual annotations like rewards and observations. These
        properties are used when constructing the `ModelGraph` for visualization.

        If result coloring is enabled and a model checking result is available,
        the state's color is interpolated between two configured colors based
        on the state's result value relative to the maximum result.

        Args:
            state (stormvogel.model.State): The model state for which to generate properties.

        Returns:
            dict: A dictionary containing the state's visualization properties with keys:
                - `"label"`: A string representing the state label, including ID (if enabled),
                  labels, rewards, result, and observations.
                - `"group"`: A string identifying the layout group this state belongs to.
                - `"color"`: A blended RGB color string or None, based on result values.
        """
        res = self._format_result(state)
        observations = self._format_observations(state)
        rewards = self._format_rewards(state, stormvogel.model.EmptyAction)
        group = self._group_state(state, "states")
        id_label_part = (
            f"{state.id}\n"
            if self.layout.layout["state_properties"]["show_ids"]
            else ""
>>>>>>> 111f2e68
        )

        color = None

        result_colors = self.layout.layout["results"]["result_colors"]
        if result_colors and self.result is not None:
            result = self.result.get_result_of_state(state)
            max_result = self.result.maximum_result()
            if isinstance(result, (int, float, Fraction)) and isinstance(
                max_result, (int, float, Fraction)
            ):
                color1 = self.layout.layout["results"]["max_result_color"]
                color2 = self.layout.layout["results"]["min_result_color"]
                factor = result / max_result if max_result != 0 else 0
                color = blend_colors(color1, color2, float(factor))
        properties = {
            "label": id_label_part
            + ",".join(state.labels)
            + rewards
            + res
            + observations,
            "group": group,
            "color": color,
        }
        return properties

    def _create_action_properties(
        self, state: stormvogel.model.State, action: stormvogel.model.Action
    ) -> dict:
        """Generates visualization properties for a given action in the model.

        This method creates a label for the action, optionally including any
        associated reward, and includes the original `Action` object for use
        in the visualization or interaction.

        Args:
            state (stormvogel.model.State): The state from which the action originates.
            action (stormvogel.model.Action): The action being evaluated.

        Returns:
            dict: A dictionary containing the action's visualization properties:
                - `"label"`: A string combining the action's labels and reward.
                - `"model_action"`: The original `Action` object.
        """
        reward = self._format_rewards(self.model.get_state_by_id(state.id), action)

        properties = {"label": ",".join(action.labels) + reward, "model_action": action}
        return properties

    def _create_transition_properties(self, state, action, next_state) -> dict:
        """Generates visualization properties for a transition between states.

        This method finds the transition probability for a specific state-action–
        next-state triplet and formats it as a label. If the transition exists,
        the formatted probability is included; otherwise, an empty dictionary is returned.

        Args:
            state (stormvogel.model.State): The source state of the transition.
            action (stormvogel.model.Action): The action taken from the source state.
            next_state (stormvogel.model.State): The target state of the transition.

        Returns:
            dict: A dictionary containing the transition's visualization properties:
                - `"label"`: The formatted transition probability, if found.
                  Otherwise, the dictionary will be empty.
        """
        properties = dict()
        transitions = state.get_outgoing_transitions(action)
        if transitions is None:
            return properties
        for prob, target in transitions:
            if next_state.id == target.id:
                properties["label"] = self._format_number(prob)
                return properties
        return properties


class JSVisualization(VisualizationBase):
    """Handles visualization of a Model using a Network from stormvogel.network."""

    EXTRA_PIXELS: int = 20  # To prevent the scroll bar around the Network.

    def __init__(
        self,
        model: stormvogel.model.Model,
        name: str | None = None,
        result: stormvogel.result.Result | None = None,
        scheduler: stormvogel.result.Scheduler | None = None,
        layout: stormvogel.layout.Layout = stormvogel.layout.DEFAULT(),
        output: widgets.Output | None = None,
        debug_output: widgets.Output = widgets.Output(),
        use_iframe: bool = False,
        do_init_server: bool = True,
        max_states: int = 1000,
        max_physics_states: int = 500,
        spam: widgets.Output = widgets.Output(),
    ) -> None:
        """Create and show a visualization of a Model using a visjs Network
        Args:
            model (Model): The stormvogel model to be displayed.
            name (str): Used to name the iframe. ONLY SPECIFY IF YOU KNOW WHAT YOU ARE DOING. You should never create two networks with the same name, they might clash.
            result (Result, optional): A result associatied with the model.
                The results are displayed as numbers on a state. Enable the layout editor for options.
                If this result has a scheduler, then the scheduled actions will have a different color etc. based on the layout
            scheduler (Scheduler, optional): The scheduled actions will have a different color etc. based on the layout
                If both result and scheduler are set, then scheduler takes precedence.
            layout (Layout): Layout used for the visualization.
            output (widgets.Output): The output widget in which the network is rendered.
                Whether this widget is also displayed automatically depends on do_display.
            debug_output (widgets.Output): Output widget that can be used to debug interactive features.
            use_iframe (bool): Set to true iff you want to use an iframe. Defaults to False.
            do_init_server (bool): Set to true iff you want to initialize the server. Defaults to True.
            max_states (int): If the model has more states, then the network is not displayed.
            max_physics_states (int): If the model has more states, then physics are disabled.
        """
        super().__init__(model, layout, result, scheduler)
        self.initial_state_id = model.get_initial_state().id
        if output is None:
            self.output = widgets.Output()
        else:
            self.output = output
        self.debug_output: widgets.Output = debug_output
        self.spam = spam
        with self.output:
            ipd.display(self.spam)

        # vis stuff
        self.name: str = name or random_word(10)
        self.use_iframe: bool = use_iframe
        self.max_states: int = max_states
        self.max_physics_states: int = max_physics_states

        self.do_init_server: bool = do_init_server
        self.network_wrapper: str = ""  # Use this for javascript injection.
        if self.use_iframe:
            self.network_wrapper: str = (
                f"document.getElementById('{self.name}').contentWindow.nw_{self.name}"
            )
        else:
            self.network_wrapper: str = f"nw_{self.name}"
        self.new_nodes_hidden: bool = False
        if do_init_server:
            self.server: stormvogel.communication_server.CommunicationServer = (
                stormvogel.communication_server.initialize_server()
            )

    def _generate_node_js(self) -> str:
        """Generate the required js script for node definition"""
        node_js = ""
        for node in self.G.nodes():
            node_attr = self.G.nodes[node]
            label = node_attr.get("label", None)
            color = "black"
            group = None
            layout_group_color = None
            match self.G.nodes[node]["type"]:
                case NodeType.STATE:
                    group = self._group_state(
                        self.model.get_state_by_id(node), "states"
                    )
                    layout_group_color = self.layout.layout["groups"].get(group)
                case NodeType.ACTION:
                    in_edges = list(self.G.in_edges(node))
                    assert (
                        len(in_edges) == 1
                    ), "An action node should only have a single incoming edge"
                    state, _ = in_edges[0]
                    group = self._group_action(
                        state, self.G.nodes[node]["model_action"], "actions"
                    )
                    layout_group_color = self.layout.layout["groups"].get(group)
            if layout_group_color is not None:
                color = layout_group_color.get("color", {"background": color}).get(
                    "background"
                )
                # HACK: This is necessary for the selection highlighting to work
                # and should not be here
                color = None
            current = "{ id: " + str(node)
            if label is not None:
                current += f", label: `{label}`"
            if group is not None:
                current += f', group: "{group}"'
            if node in self.layout.layout["positions"]:
                current += (
                    f", x: {self.layout.layout['positions'][node]['x']}, "
                    f"y: {self.layout.layout['positions'][node]['y']}"
                )
            if self.layout.layout["misc"]["explore"] and node != self.initial_state_id:
                current += ", hidden: true"
                current += ", physics: false"
            if color is not None:
                current += f', color: "{color}"'
            current += " },\n"
            node_js += current
        return node_js

    def _generate_edge_js(self) -> str:
        """Generate the required js script for edge definition"""
        edge_js = ""
        # preprocess scheduled actions
        scheduled_action_nodes = []
        for node in self.G.nodes:
            if self.G.nodes[node]["type"] == NodeType.ACTION:
                continue
            for _, target in self.G.out_edges(node):
                if self.G.nodes[target]["type"] == NodeType.STATE:
                    continue
                action = self.G.nodes[target]["model_action"]
                group = self._group_action(node, action, "actions")
                if group == "scheduled_actions":
                    scheduled_action_nodes.append(target)

        for from_, to in self.G.edges():
            edge_attr = self.G.edges[(from_, to)]
            # TODO: in order for the layout to have an effect color should be
            # self.layout.layout["edges"]["color"]["color"]
            # however this breaks the highlighing on selection
            color = None
            scheduled_color = self.layout.layout["groups"].get(
                "scheduled_actions", {"color": {"border": color}}
            )["color"]["border"]
            match [self.G.nodes[from_]["type"], self.G.nodes[to]["type"]]:
                case [NodeType.STATE, NodeType.ACTION]:
                    if to in scheduled_action_nodes:
                        color = scheduled_color
                case [NodeType.ACTION, NodeType.STATE]:
                    if from_ in scheduled_action_nodes:
                        color = scheduled_color
            label = edge_attr.get("label", None)
            current = "{ from: " + str(from_) + ", to: " + str(to)
            if label is not None:
                current += f', label: "{label}"'
            if color is not None:
                current += f', color: "{color}"'
            if self.layout.layout["misc"]["explore"]:
                current += ", hidden: true"
                current += ", physics: false"
            current += " },\n"
            edge_js += current
        return edge_js

    def _get_options(self) -> str:
        """Returns the current layout configuration as a JSON-formatted string.

        This method serializes the layout dictionary used for visualization
        into a readable JSON format with indentation for clarity.

        Returns:
            str: A pretty-printed JSON string representing the current layout configuration.
        """
        return json.dumps(self.layout.layout, indent=2)

    def set_options(self, options: str) -> None:
        """Sets the layout configuration from a JSON-formatted string.

        This method replaces the current layout with a new one defined by the
        given JSON string. It should be called only before visualization is rendered
        (i.e., before calling `show()`), as it reinitializes the layout.

        Args:
            options (str): A JSON-formatted string representing the layout configuration.
        """
        options_dict = json.loads(options)
        self.layout = stormvogel.layout.Layout(layout_dict=options_dict)

    def generate_html(self) -> str:
        """Generate an html page representing the current state of the `ModelGraph`"""
        return stormvogel.html_generation.generate_html(
            self._generate_node_js(),
            self._generate_edge_js(),
            self._get_options(),
            self.name,
            self.layout.layout["misc"].get("width", 800),
            self.layout.layout["misc"].get("height", 600),
        )

    def generate_iframe(self) -> str:
        """Generate an iframe for the network, using the html."""
        return f"""
          <iframe
                id="{self.name}"
                width="{self.layout.layout["misc"].get("width", 800) + self.EXTRA_PIXELS}"
                height="{self.layout.layout["misc"].get("height", 600) + self.EXTRA_PIXELS}"
                sandbox="allow-scripts allow-same-origin"
                frameborder="0"
                srcdoc="{html.escape(self.generate_html())}"
                border:none !important;
                allowfullscreen webkitallowfullscreen mozallowfullscreen
          ></iframe>"""

    def generate_svg(self, width: int = 800) -> str:
        """Generate an svg rendering for the network."""
        js = f"RETURN({self.network_wrapper}.getSvg());"
        res = self.server.result(js)[1:-1]
        unescaped = res.encode("utf-8").decode("unicode_escape")
        scaled = autoscale_svg(unescaped, width)
        return scaled

    def enable_exploration_mode(self, initial_node_id: int):
        """Enables exploration mode starting from a specified initial state.

        This method activates interactive exploration mode in the visualization
        and sets the starting point for exploration to the given state ID.
        `show()` needs to be called after this method is executed to have an effect.

        Args:
            initial_node_id (int): The ID of the state from which exploration should begin.
        """
        self.initial_state_id = initial_node_id
        self.layout.set_value(["misc", "explore"], True)

    def get_positions(self) -> dict:
        """Get the current positions of the nodes on the canvas. Returns empty dict if unsucessful.
        Example result: {"0": {"x": 5, "y": 10}}"""
        if self.server is None:
            with self.debug_output:
                logging.warning(
                    "Server not initialized. Could not retrieve position data."
                )
            raise TimeoutError("Server not initialized.")
        try:
            positions: dict = json.loads(
                self.server.result(
                    f"""RETURN({self.network_wrapper}.network.getPositions())"""
                )
            )
            return positions
        except TimeoutError:
            with self.debug_output:
                logging.warning("Timed out. Could not retrieve position data.")
            raise TimeoutError("Timed out. Could not retrieve position data.")

    def show(self) -> None:
        with self.output:  ## If there was already a rendered network, clear it.
            ipd.clear_output()
        if len(self.model.get_states()) > self.max_states:
            with self.output:
                print(
                    f"This model has more than {self.max_states} states. If you want to proceed, set max_states to a higher value."
                    f"This is to prevent the browser from crashing, be careful."
                )
            return
        if len(self.model.get_states()) > self.max_physics_states:
            with self.output:
                print(
                    f"This model has more than {self.max_physics_states} states. If you want physics, set max_physics_states to a higher value."
                    f"Physics are disabled to prevent the browser from crashing, be careful."
                )
            self.layout.layout["physics"] = False
            self.layout.copy_settings()
        if self.use_iframe:
            iframe = self.generate_iframe()
        else:
            iframe = self.generate_html()
        with self.output:  # Display the iframe within the Output.
            ipd.clear_output()
            ipd.display(ipd.HTML(iframe))
        ipd.display(self.output)
        with self.debug_output:
            logging.info("Called show")

    def update(self) -> None:
        """Updates the visualization with the current layout options.

        This method sends updated layout configuration to the frontend visualization
        by injecting JavaScript code. It is typically used to reflect changes made
        to layout settings after the initial rendering.

        Note:
            This should be called after modifying layout properties if the visualization
            has already been shown, to apply those changes interactively.
        """
        js = f"""{self.network_wrapper}.network.setOptions({self._get_options()});"""
        with self.spam:
            ipd.display(ipd.Javascript(js))

    def set_node_color(self, node_id: int, color: str | None) -> None:
        """Sets the color of a specific node in the visualization.

        This method updates the visual appearance of a node by changing its color
        via JavaScript. It only takes effect once the network has been fully loaded
        in the frontend.

        Args:
            node_id (int): The ID of the node whose color should be changed.
            color (str | None): The color to apply (e.g., "#ff0000" for red).
                If None, the node color is reset or cleared.

        Note:
            This function requires that the visualization is already rendered
            (i.e., `show()` has been called and completed asynchronously).
        """
        if color is None:
            color = "null"
        else:
            color = f'"{color}"'

        js = f"""{self.network_wrapper}.setNodeColor({node_id}, {color});"""
        ipd.display(ipd.Javascript(js))
        ipd.clear_output()

    def highlight_state(self, state_id: int, color: str | None = "red"):
        """Highlights a single state in the model by changing its color.

        This method changes the color of the specified state node in the visualization.
        Pass `None` to reset or clear the highlight.

        Args:
            state_id (int): The ID of the state to highlight.
            color (str | None, optional): The color to use for highlighting (e.g., "red", "#00ff00").
                Defaults to "red".

        Raises:
            AssertionError: If the state ID does not exist in the model graph.
        """
        assert self.G.nodes.get(state_id) is not None, "State id not in ModelGraph"
        self.set_node_color(state_id, color)

    def highlight_action(
        self, state_id: int, action: stormvogel.model.Action, color: str | None = "red"
    ):
        """Highlights a single action in the model by changing its color.

        This method changes the color of the node representing a specific action
        taken from a given state. Pass `None` to remove the highlight.

        Args:
            state_id (int): The ID of the state from which the action originates.
            action (stormvogel.model.Action): The action to highlight.
            color (str | None, optional): The color to use for highlighting. Defaults to "red".

        Warns:
            UserWarning: If the specified (state, action) pair is not found in the model graph.
        """
        try:
            nt_id = self.G.state_action_id_map[(state_id, action)]
            self.set_node_color(nt_id, color)
        except KeyError:
            warnings.warn(
                "Tried to highlight an action that is not present in this model."
            )

    def highlight_state_set(self, state_ids: set[int], color: str | None = "blue"):
        """Highlights a set of states in the model by changing their color.

        Iterates over each state ID in the provided set and applies the given
        color. Pass `None` to clear highlighting for all specified states.

        Args:
            state_ids (set[int]): A set of state IDs to highlight.
            color (str | None, optional): The color to apply. Defaults to "blue".
        """
        for s_id in state_ids:
            self.set_node_color(s_id, color)

    def highlight_action_set(
        self,
        state_action_set: set[tuple[int, stormvogel.model.Action]],
        color: str = "red",
    ):
        """Highlights a set of actions in the model by changing their color.

        Applies the specified color to all (state, action) pairs in the given set.
        Pass `None` as the color to clear the current highlighting.

        Args:
            state_action_set (set[tuple[int, stormvogel.model.Action]]): A set of
                (state ID, action) pairs to highlight.
            color (str, optional): The color to apply. Defaults to "red".
        """
        for s_id, a in state_action_set:
            self.highlight_action(s_id, a, color)

    def highlight_decomposition(
        self,
        decomp: list[tuple[set[int], set[tuple[int, stormvogel.model.Action]]]],
        colors: list[str] | None = None,
    ):
        """Highlight a set of tuples of (states and actions) in the model by changing their color.
        Args:
            decomp: A list of tuples (states, actions)
            colors (optional): A list of colors for the decompossitions. Random colors are picked by default."""
        for n, v in enumerate(decomp):
            if colors is None:
                color = random_color()
            else:
                color = colors[n]
            self.highlight_state_set(v[0], color)
            self.highlight_action_set(v[1], color)

    def clear_highlighting(self):
        """Clear all highlighting that is currently active, returing all states to their original colors."""
        for s_id in self.model.get_states():
            self.set_node_color(s_id, None)
        for a_id in self.G.state_action_id_map.values():
            self.set_node_color(a_id, None)

    def highlight_path(
        self,
        path: simulator.Path,
        color: str,
        delay: float = 1,
        clear: bool = True,
    ) -> None:
        """Highlight the path that is provided as an argument in the model.
        Args:
            path (simulator.Path): The path to highlight.
            color (str | None): The color that the highlighted states should get (in HTML color standard).
                Set to None, in order to clear existing highlights on this path.
            delay (float): If not None, there will be a pause of a specified time before highlighting the next state in the path.
            clear (bool): Clear the highlighting of a state after it was highlighted. Only works if delay is not None.
                This is particularly useful for highlighting paths with loops."""
        seq = path.to_state_action_sequence()
        for i, v in enumerate(seq):
            if isinstance(v, stormvogel.model.State):
                self.set_node_color(v.id, color)
                sleep(delay)
                if clear:
                    self.set_node_color(v.id, None)
            elif (
                isinstance(v, stormvogel.model.Action)
                and (seq[i - 1].id, v) in self.G.state_action_id_map
            ):
                node_id = self.G.state_action_id_map[seq[i - 1].id, v]
                self.set_node_color(node_id, color)
                sleep(delay)
                if clear:
                    self.set_node_color(node_id, None)

    def export(self, output_format: str, filename: str = "export") -> None:
        """
        Export the visualization to your preferred output format.
        The appropriate file extension will be added automatically.

        Parameters:
            output_format (str): Desired export format.
            filename (str): Base name for the exported file.

        Supported output formats (not case-sensitive):

            "HTML"    → An interactive .html file (e.g., draggable nodes)
            "IFrame"  → Exports as an <iframe> wrapped HTML in a .html file
            "PDF"     → Exports to .pdf (via conversion from SVG)
            "SVG"     → Exports to .svg vector image
        """
        output_format = output_format.lower()
        filename_base = pathlib.Path(filename).with_suffix(
            ""
        )  # remove extension if present

        if output_format == "html":
            html = self.generate_html()
            (filename_base.with_suffix(".html")).write_text(html, encoding="utf-8")

        elif output_format == "iframe":
            iframe = self.generate_iframe()
            (filename_base.with_suffix(".html")).write_text(iframe, encoding="utf-8")

        elif output_format == "svg":
            svg = self.generate_svg()
            (filename_base.with_suffix(".svg")).write_text(svg, encoding="utf-8")

        elif output_format == "pdf":
            svg = self.generate_svg()
            cairosvg.svg2pdf(
                bytestring=svg.encode("utf-8"), write_to=filename_base.name + ".pdf"
            )

        elif output_format == "latex":
            svg = self.generate_svg()
            # Create the 'export' folder if it doesn't exist
            export_folder = pathlib.Path(filename_base)
            export_folder.mkdir(parents=True, exist_ok=True)
            pdf_filename = filename_base.with_suffix(".pdf")
            # Convert SVG to PDF
            cairosvg.svg2pdf(
                bytestring=svg.encode("utf-8"),
                write_to=str(export_folder / pdf_filename),
            )

            # Create the LaTeX file
            latex_content = f"""\\documentclass{{article}}
\\usepackage{{graphicx}}
\\begin{{document}}
\\begin{{figure}}[h!]
\\centering
\\includegraphics[width=\\textwidth]{{{pdf_filename.name}}}
\\caption{{Generated using Stormvogel. TODO insert citing instructions}}
\\end{{figure}}
\\end{{document}}
"""
            # Write the LaTeX code to a .tex file
            (export_folder / filename_base.with_suffix(".tex")).write_text(
                latex_content, encoding="utf-8"
            )

        else:
            raise RuntimeError(f"Export format not supported: {output_format}")


class MplVisualization(VisualizationBase):
    """Matplotlib-based visualization for Stormvogel models.

    Extends the base visualization class to render the model, results, and
    scheduler using Matplotlib. Supports interactive features like node
    highlighting and custom hover behavior.

    This class manages figure creation, state and edge highlighting, and
    optionally allows interaction callbacks when hovering over nodes.

    Args:
        model (stormvogel.model.Model): The model to visualize.
        layout (stormvogel.layout.Layout, optional): Layout configuration for
            the visualization. Defaults to `stormvogel.layout.DEFAULT()`.
        result (stormvogel.result.Result | None, optional): The result of a model
            checking operation, which may contain a scheduler. Defaults to None.
        scheduler (stormvogel.result.Scheduler | None, optional): Explicit scheduler
            defining actions to take in each state. Defaults to None.
        title (str | None, optional): Title of the visualization figure. Defaults to None.
        interactive (bool, optional): Whether to enable interactive features such
            as node hover callbacks. Defaults to False.
        hover_node (Callable | None, optional): Callback function invoked when
            hovering over nodes. Receives parameters
            `(PathCollection, PathCollection, MouseEvent, Axes)`. Defaults to None.
    """

    def __init__(
        self,
        model: stormvogel.model.Model,
        layout: stormvogel.layout.Layout = stormvogel.layout.DEFAULT(),
        result: stormvogel.result.Result | None = None,
        scheduler: stormvogel.result.Scheduler | None = None,
        title: str | None = None,
        interactive: bool = False,
        hover_node: Callable[[PathCollection, PathCollection, MouseEvent, Axes], None]
        | None = None,
    ):
        super().__init__(model, layout, result, scheduler)
        self.title = title or ""
        self.interactive = interactive
        self.hover_node = hover_node
        self._highlights: dict[int, str] = dict()
        self._edge_highlights: dict[tuple[int, int], str] = dict()
        self._fig = None
        if self.scheduler is not None:
            self.highlight_scheduler(self.scheduler)

    def highlight_state(self, state: stormvogel.model.State | int, color: str = "red"):
        """Highlights a state node in the visualization by setting its color.

        Args:
            state (stormvogel.model.State | int): The state object or state ID to highlight.
            color (str, optional): The color to apply. Defaults to "red".

        Raises:
            AssertionError: If the state node is not present in the model graph.
        """
        if isinstance(state, stormvogel.model.State):
            state = state.id
        node = state
        assert node in self.G.nodes, f"Node {node} not in graph"
        self._highlights[state] = color

    def highlight_action(
        self,
        state: stormvogel.model.State | int,
        action: stormvogel.model.Action,
        color: str = "red",
    ):
        """Highlights an action node associated with a state by setting its color.

        Args:
            state (stormvogel.model.State | int): The state object or state ID from which the action originates.
            action (stormvogel.model.Action): The action to highlight.
            color (str, optional): The color to apply. Defaults to "red".

        Raises:
            AssertionError: If the state node is not present in the model graph.
        """
        if isinstance(state, stormvogel.model.State):
            state = state.id
        state_node = state
        assert state_node in self.G.nodes, f"Node {state_node} not in graph"
        action_node = self.G.state_action_id_map[state_node, action]
        self._highlights[action_node] = color

    def highlight_edge(self, from_: int, to_: int, color: str = "red"):
        """Highlights an edge between two nodes by setting its color.

        Args:
            from_ (int): The source node ID of the edge.
            to_ (int): The target node ID of the edge.
            color (str, optional): The color to apply. Defaults to "red".
        """
        self._edge_highlights[from_, to_] = color

    def clear_highlighting(self):
        """Clear all nodes that are marked for highlighting in the visualization"""
        self._highlights.clear()
        self._edge_highlights.clear()

    def highlight_scheduler(self, scheduler: stormvogel.result.Scheduler):
        """Highlights states, actions, and edges according to the given scheduler.

        Applies a specific highlight color defined by the layout to all states and
        actions specified by the scheduler’s taken actions, as well as the edges connecting them.
        The color is derived from the layout’s configured group colors for scheduled actions.

        Args:
            scheduler (stormvogel.result.Scheduler): The scheduler containing
                state-action mappings to highlight.
        """
        default_color = self.layout.layout["edges"]["color"]["color"]
        color = self.layout.layout["groups"].get(
            "scheduled_actions", {"color": {"border": default_color}}
        )["color"]["border"]
        for state_id, taken_action in scheduler.taken_actions.items():
            self.highlight_state(state_id, color)
            if taken_action == stormvogel.model.EmptyAction:
                continue
            action_node = self.G.state_action_id_map[(state_id, taken_action)]
            self.highlight_action(state_id, taken_action, color)
            self.highlight_edge(state_id, action_node, color)
            for start, end in self.G.out_edges(action_node):
                self.highlight_edge(start, end, color)

    def add_to_ax(
        self,
        ax,
        node_size: int | dict[int, int] = 300,
        node_kwargs: dict[str, Any] | None = None,
        edge_kwargs: dict[str, Any] | None = None,
    ):
        """Draws the model graph onto a given Matplotlib Axes.

        This method renders nodes and edges of the model graph on the
        provided Matplotlib `ax` object. It uses layout positions, colors from
        the current layout configuration, and any highlights applied to nodes
        or edges. Node sizes can be specified either as a fixed integer or as a
        dictionary mapping node IDs to sizes.

        Args:
            ax (matplotlib.axes.Axes): The Matplotlib axes to draw the graph on.
            node_size (int or dict[int, int], optional): Size(s) of nodes. If an
                int is given, all nodes are drawn with that size. If a dictionary,
                it must provide sizes for all nodes. Defaults to 300.
            node_kwargs (dict[str, Any], optional): Additional keyword arguments
                passed to `nx.draw_networkx_nodes()`. Defaults to None.
            edge_kwargs (dict[str, Any], optional): Additional keyword arguments
                passed to `nx.draw_networkx_edges()`. Defaults to None.

        Returns:
            tuple: A tuple `(nodes, edges)` where `nodes` is the
                `matplotlib.collections.PathCollection` of drawn nodes and `edges`
                is the `matplotlib.collections.LineCollection` of drawn edges.
        """
        if node_kwargs is None:
            node_kwargs = dict()
        if edge_kwargs is None:
            edge_kwargs = dict()

        if isinstance(node_size, dict):
            assert all(
                [n in node_size for n in self.G.nodes]
            ), "Not all nodes are present in node_size"
        else:
            node_size = {n: node_size for n in self.G.nodes}

        # fetch the colors from the layout
        node_colors = dict()
        for node in self.G.nodes:
            color = "black"
            layout_group_color = None
            match self.G.nodes[node]["type"]:
                case NodeType.STATE:
                    group = self._group_state(
                        self.model.get_state_by_id(node), "states"
                    )
                    layout_group_color = self.layout.layout["groups"].get(group)
                case NodeType.ACTION:
                    in_edges = list(self.G.in_edges(node))
                    assert (
                        len(in_edges) == 1
                    ), "An action node should only have a single incoming edge"
                    state, _ = in_edges[0]
                    group = self._group_action(
                        state, self.G.nodes[node]["model_action"], "actions"
                    )
                    layout_group_color = self.layout.layout["groups"].get(group)
            if layout_group_color is not None:
                color = layout_group_color.get("color", {"background": color}).get(
                    "background"
                )
            node_colors[node] = color

        edge_colors = dict()
        for edge in self.G.edges:
            edge_colors[edge] = self.layout.layout["edges"]["color"]["color"]

        # Now add highlights
        for node, color in self._highlights.items():
            node_colors[node] = color
        for edge, color in self._edge_highlights.items():
            edge_colors[edge] = color

        pos = {
            node: np.array((pos["x"], pos["y"]))
            for node, pos in self.layout.layout["positions"].items()
        }
        if len(pos) != len(self.G.nodes):
            pos = nx.random_layout(self.G)
        edges = nx.draw_networkx_edges(
            self.G,
            pos=pos,
            ax=ax,
            edge_color=[edge_colors[e] for e in self.G.edges],  # type: ignore
            **edge_kwargs,
        )
        nodes = nx.draw_networkx_nodes(
            self.G,
            pos=pos,
            ax=ax,
            node_color=[node_colors[n] for n in self.G.nodes],  # type: ignore
            node_size=[node_size[n] for n in self.G.nodes],
            **node_kwargs,
        )
        return nodes, edges

    def update(
        self,
        node_size: int | dict[int, int] = 300,
        node_kwargs: dict[str, Any] | None = None,
        edge_kwargs: dict[str, Any] | None = None,
    ):
        """Updates or creates the Matplotlib figure displaying the model graph.

        This method sets up the figure size based on layout settings, draws the
        graph nodes and edges using `add_to_ax`, and applies highlights and titles.
        If `interactive` is enabled, it connects a hover event handler to update
        the plot title dynamically when the mouse moves over nodes.

        Args:
            node_size (int or Sequence[int], optional): Size(s) for the nodes. Can be
                a single integer or a sequence of sizes for each node. Defaults to 300.
            node_kwargs (dict[str, Any], optional): Additional keyword arguments
                passed to `nx.draw_networkx_nodes()`. Defaults to None.
            edge_kwargs (dict[str, Any], optional): Additional keyword arguments
                passed to `nx.draw_networkx_edges()`. Defaults to None.

        Returns:
            matplotlib.figure.Figure: The Matplotlib figure object containing the visualization.
        """
        px = 1 / plt.rcParams["figure.dpi"]
        figsize = (
            self.layout.layout["misc"].get("width", 800) * px,
            self.layout.layout["misc"].get("height", 600) * px,
        )
        if self._fig is None:
            self._fig, ax = plt.subplots(figsize=figsize)
        else:
            w, h = figsize
            self._fig.set_figwidth(w)
            self._fig.set_figheight(h)
            ax = self._fig.gca()
            ax.clear()
        fig = self._fig
        nodes, edges = self.add_to_ax(
            ax,
            node_size=node_size,
            node_kwargs=node_kwargs,
            edge_kwargs=edge_kwargs,
        )
        ax.set_title(self.title)
        node_list = list(self.G.nodes)

        def update_title(ind):
            idx = ind["ind"][0]
            node = node_list[idx]
            node_attr = self.G.nodes[node]
            ax.set_title(f"{node_attr['type'].name}: {node_attr['label']}")

        def hover(event):
            cont, ind = nodes.contains(event)
            if self.hover_node is not None:
                self.hover_node(nodes, edges, event, ax)
            else:
                if cont:
                    update_title(ind)
                else:
                    ax.set_title(self.title)
            fig.canvas.draw_idle()

        if self.interactive:
            fig.canvas.mpl_connect("motion_notify_event", hover)
        return fig

    def show(
        self,
    ):
        self.update()
        plt.show()<|MERGE_RESOLUTION|>--- conflicted
+++ resolved
@@ -191,113 +191,7 @@
         choice = self.scheduler.get_choice_of_state(self.model.get_state_by_id(s_id))
         return "scheduled_actions" if a == choice else default
 
-<<<<<<< HEAD
-    def __add_states(self) -> None:
-        """For each state in the model, add a node to the graph. I"""
-        if self.nt is None:
-            return
-        for state in self.model.get_states().values():
-            res = self.__format_result(state)
-            observations = self.__format_observations(state)
-            rewards = self.__format_rewards(state, stormvogel.model.EmptyAction)
-            group = self.__group_state(state, "states")
-            id_label_part = (
-                f"{state.id}\n"
-                if self.layout.layout["state_properties"]["show_ids"]
-                else ""
-            )
-
-            color = None
-
-            result_colors = self.layout.layout["results"]["result_colors"]
-            if result_colors and self.result is not None:
-                result = self.result.get_result_of_state(state)
-                max_result = self.result.maximum_result()
-                if isinstance(result, (int, float, Fraction)) and isinstance(
-                    max_result, (int, float, Fraction)
-                ):
-                    color1 = self.layout.layout["results"]["max_result_color"]
-                    color2 = self.layout.layout["results"]["min_result_color"]
-                    factor = result / max_result if max_result != 0 else 0
-                    color = blend_colors(color1, color2, float(factor))
-
-            self.nt.add_node(
-                state.id,
-                label=id_label_part
-                + ",".join(state.labels)
-                + rewards
-                + res
-                + observations,
-                group=group,
-                color=color,
-            )
-
-    def __add_transitions(self) -> None:
-        """For each transition in the model, add a transition in the graph.
-        Also handles creating nodes for actions and their respective transitions.
-        Note that an action may appear multiple times in the model with a different state as source."""
-        if self.nt is None:
-            return
-        network_action_id = self.ACTION_ID_OFFSET
-        # In the visualization, both actions and states are nodes, so we need to keep track of how many actions we already have.
-        for state_id, transition in self.model.transitions.items():
-            for action, branch in transition.transition.items():
-                if action == stormvogel.model.EmptyAction:
-                    # Only draw probabilities
-                    for prob, target in branch.branch:
-                        self.nt.add_edge(
-                            state_id,
-                            target.id,
-                            label=self.__format_value(prob),
-                        )
-                else:
-                    group = self.__group_action(state_id, action, "actions")
-                    reward = self.__format_rewards(
-                        self.model.get_state_by_id(state_id), action
-                    )
-
-                    # Add the action's node
-                    self.nt.add_node(
-                        id=network_action_id,
-                        label=",".join(action.labels) + reward,
-                        group=group,
-                    )
-                    if group == "scheduled_actions":
-                        try:
-                            edge_color = self.layout.layout["groups"][
-                                "scheduled_actions"
-                            ]["color"]["border"]
-                        except KeyError:
-                            edge_color = None
-                    else:
-                        edge_color = None
-
-                    # Add transition from this state TO the action.
-                    self.nt.add_edge(state_id, network_action_id, color=edge_color)  # type: ignore
-                    # Add transition FROM the action to the states in its branch.
-                    for prob, target in branch.branch:
-                        self.network_action_map_id[state_id, action] = network_action_id
-                        self.nt.add_edge(
-                            network_action_id,
-                            target.id,
-                            label=self.__format_value(prob),
-                            color=edge_color,
-                        )
-                    network_action_id += 1
-
-    def __format_value(self, n: stormvogel.model.Value) -> str:
-        """Call value_to_string in model.py while accounting for the settings specified in the layout object."""
-        return stormvogel.model.value_to_string(
-            n,
-            self.layout.layout["numbers"]["fractions"],
-            self.layout.layout["numbers"]["digits"],
-            self.layout.layout["numbers"]["denominator_limit"],
-        )
-
-    def __format_rewards(
-=======
     def _format_rewards(
->>>>>>> 111f2e68
         self, s: stormvogel.model.State, a: stormvogel.model.Action
     ) -> str:
         """Create a string that contains either the state exit reward (if actions are not supported)
@@ -319,30 +213,11 @@
                 not self.layout.layout["state_properties"]["show_zero_rewards"]
                 and reward == 0
             ):
-<<<<<<< HEAD
-                res += f"\t{reward_model.name}: {self.__format_value(reward)}"
-=======
                 res += f"\t{reward_model.name}: {self._format_number(reward)}"
->>>>>>> 111f2e68
         if res == EMPTY_RES:
             return ""
         return res
 
-<<<<<<< HEAD
-    def __format_result(self, s: stormvogel.model.State) -> str:
-        """Create a string that shows the result for this state. Starts with newline.
-        If results are not enabled, then it returns the empty string."""
-        if self.result is None or not self.layout.layout["results"]["show_results"]:
-            return ""
-        result_of_state = self.result.get_result_of_state(s)
-        if result_of_state is None:
-            return ""
-        return (
-            "\n"
-            + self.layout.layout["results"]["result_symbol"]
-            + " "
-            + self.__format_value(result_of_state)
-=======
     def _create_state_properties(self, state: stormvogel.model.State):
         """Generates visualization properties for a given state in the model.
 
@@ -373,7 +248,6 @@
             f"{state.id}\n"
             if self.layout.layout["state_properties"]["show_ids"]
             else ""
->>>>>>> 111f2e68
         )
 
         color = None
