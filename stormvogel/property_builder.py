--- conflicted
+++ resolved
@@ -1,10 +1,7 @@
 import stormvogel.model
-<<<<<<< HEAD
 import ipywidgets as widgets
 from stormvogel.dict_editor import DictEditor
 import IPython.display as ipd
-=======
->>>>>>> 4d0d4299
 
 
 def build_property_string_interactive(model: stormvogel.model.Model) -> str:
@@ -227,14 +224,8 @@
 
 
 if __name__ == "__main__":
-<<<<<<< HEAD
-    import examples.monty_hall
-
-    mdp = examples.monty_hall.create_monty_hall_mdp()
-=======
     import stormvogel.examples.monty_hall
 
     mdp = stormvogel.examples.monty_hall.create_monty_hall_mdp()
->>>>>>> 4d0d4299
 
     build_property_string(mdp)