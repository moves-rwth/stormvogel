--- conflicted
+++ resolved
@@ -30,11 +30,7 @@
     ma.add_self_loops()
 
     # we delete a state
-<<<<<<< HEAD
-    ma.delete_state(ma.get_state_by_id(3), False, False)
-=======
     ma.remove_state(ma.get_state_by_id(3), True)
->>>>>>> 53b2774d
 
     return ma
 
