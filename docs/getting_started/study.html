--- conflicted
+++ resolved
@@ -1,10 +1,6 @@
 
           <iframe
-<<<<<<< HEAD
-                id="studyhIHuBBbPjQ"
-=======
                 id="studyEVJCAxSSxH"
->>>>>>> 67f7ff04
                 width="820"
                 height="620"
                 frameborder="0"
