--- conflicted
+++ resolved
@@ -18,11 +18,7 @@
         {
           "data": {
             "text/plain": [
-<<<<<<< HEAD
-              "<stormpy.storage.storage.PrismProgram at 0x7f131c10ab30>"
-=======
               "<stormpy.storage.storage.PrismProgram at 0x7f2e35d75eb0>"
->>>>>>> 9c341030
             ]
           },
           "execution_count": 2,
@@ -270,9 +266,6 @@
     },
     {
       "cell_type": "code",
-<<<<<<< HEAD
-      "execution_count": 15,
-=======
       "execution_count": 10,
       "metadata": {
         "scrolled": true
@@ -287,7 +280,6 @@
     {
       "cell_type": "code",
       "execution_count": 11,
->>>>>>> 9c341030
       "metadata": {
         "scrolled": true
       },
@@ -295,55 +287,11 @@
         {
           "data": {
             "application/vnd.jupyter.widget-view+json": {
-<<<<<<< HEAD
-              "model_id": "423136e0bf054647a4c0a03d7445cfa8",
+              "model_id": "997d4600f467461ea1373a3ada686982",
               "version_major": 2,
               "version_minor": 0
             },
             "text/plain": [
-              "Output()"
-            ]
-          },
-          "metadata": {},
-          "output_type": "display_data"
-        },
-        {
-          "data": {
-            "text/html": [
-              "<script>fetch('http://127.0.0.1:8889/nfbwTPnqVm/MESSAGE/' + 'test message')</script>"
-            ],
-            "text/plain": [
-              "<IPython.core.display.HTML object>"
-            ]
-          },
-          "metadata": {},
-          "output_type": "display_data"
-        },
-        {
-          "data": {
-            "text/html": [
-              "<script>fetch('http://127.0.0.1:8889/nfbwTPnqVm/MESSAGE/' + 'test message')</script>"
-            ],
-            "text/plain": [
-              "<IPython.core.display.HTML object>"
-            ]
-          },
-          "metadata": {},
-          "output_type": "display_data"
-        },
-        {
-          "data": {
-            "application/vnd.jupyter.widget-view+json": {
-              "model_id": "443fe89c24aa451bb549ece263673661",
-=======
-              "model_id": "997d4600f467461ea1373a3ada686982",
->>>>>>> 9c341030
-              "version_major": 2,
-              "version_minor": 0
-            },
-            "text/plain": [
-<<<<<<< HEAD
-=======
               "Output()"
             ]
           },
@@ -382,7 +330,6 @@
               "version_minor": 0
             },
             "text/plain": [
->>>>>>> 9c341030
               "HBox(children=(Output(), Output()))"
             ]
           },
@@ -412,29 +359,6 @@
       "outputs": [
         {
           "data": {
-<<<<<<< HEAD
-            "application/vnd.jupyter.widget-view+json": {
-              "model_id": "a56ece4593504c95b575e61387666219",
-              "version_major": 2,
-              "version_minor": 0
-            },
-            "text/plain": [
-              "Output()"
-            ]
-          },
-          "metadata": {},
-          "output_type": "display_data"
-        },
-        {
-          "data": {
-            "application/vnd.jupyter.widget-view+json": {
-              "model_id": "0bb6d1006f5c4805906414ae77c05328",
-              "version_major": 2,
-              "version_minor": 0
-            },
-            "text/plain": [
-              "HBox(children=(Output(), Output()))"
-=======
             "text/html": [
               "\n",
               "<!DOCTYPE html>\n",
@@ -770,7 +694,6 @@
             ],
             "text/plain": [
               "<IPython.core.display.HTML object>"
->>>>>>> 9c341030
             ]
           },
           "metadata": {},
